--- conflicted
+++ resolved
@@ -1,962 +1,849 @@
-package domain.blockdude;
-
-import java.util.ArrayList;
-import java.util.Collections;
-import java.util.List;
-
-import burlap.oomdp.auxiliary.DomainGenerator;
-import burlap.oomdp.core.Attribute;
-import burlap.oomdp.core.Domain;
-import burlap.oomdp.core.ObjectClass;
-import burlap.oomdp.core.ObjectInstance;
-import burlap.oomdp.core.PropositionalFunction;
-import burlap.oomdp.core.State;
-import burlap.oomdp.singleagent.Action;
-import burlap.oomdp.singleagent.SADomain;
-import burlap.oomdp.singleagent.explorer.TerminalExplorer;
-import burlap.oomdp.singleagent.explorer.VisualExplorer;
-import burlap.oomdp.visualizer.Visualizer;
-
-public class BlockDudeDomain implements DomainGenerator {
-
-    public static final String ATTX = "x";
-    public static final String ATTY = "y";
-    public static final String ATTDIR = "dir";
-    public static final String ATTHOLD = "holding";
-    public static final String ATTHEIGHT = "height";
-
-    public static final String CLASSAGENT = "agent";
-    public static final String CLASSBLOCK = "block";
-    public static final String CLASSPLATFORM = "platform";
-    public static final String CLASSEXIT = "exit";
-
-    public static final String ACTIONUP = "up";
-    public static final String ACTIONEAST = "east";
-    public static final String ACTIONWEST = "west";
-    public static final String ACTIONPICKUP = "pickup";
-    public static final String ACTIONPUTDOWN = "putdown";
-
-    public static final String PFHOLDINGBLOCK = "holdingBlock";
-    public static final String PFATEXIT = "atExit";
-    
-    public static int steps = 0;
-    public static int MAXSTEPS = 1000;
-
-    public int minx = 0;
-    public int maxx = 25;
-    public int miny = 0;
-    public int maxy = 25;
-
-    public BlockDudeDomain() {
-	// do nothing
-    }
-
-    public BlockDudeDomain(int maxx, int maxy) {
-	this.maxx = maxx;
-	this.maxy = maxy;
-    }
-
-    public BlockDudeDomain(int minx, int maxx, int miny, int maxy) {
-
-	this.minx = minx;
-	this.miny = miny;
-
-	this.maxx = maxx;
-	this.maxy = maxy;
-    }
-
-    @SuppressWarnings("unused")
-	@Override
-    public Domain generateDomain() {
-
-	Domain domain = new SADomain();
-
-	// setup attributes
-	Attribute xAtt = new Attribute(domain, ATTX,
-		Attribute.AttributeType.DISC);
-	xAtt.setDiscValuesForRange(minx, maxx, 1);
-
-	Attribute yAtt = new Attribute(domain, ATTY,
-		Attribute.AttributeType.DISC);
-	yAtt.setDiscValuesForRange(miny, maxy, 1);
-
-	Attribute dirAtt = new Attribute(domain, ATTDIR,
-		Attribute.AttributeType.DISC);
-	dirAtt.setDiscValuesForRange(0, 1, 1);
-
-	Attribute holdAtt = new Attribute(domain, ATTHOLD,
-		Attribute.AttributeType.DISC);
-	holdAtt.setDiscValuesForRange(0, 1, 1);
-
-	Attribute heightAtt = new Attribute(domain, ATTHEIGHT,
-		Attribute.AttributeType.DISC);
-	heightAtt.setDiscValuesForRange(miny, maxy, 1);
-
-	// setup object classes
-	ObjectClass aclass = new ObjectClass(domain, CLASSAGENT);
-	aclass.addAttribute(xAtt);
-	aclass.addAttribute(yAtt);
-	aclass.addAttribute(dirAtt);
-	aclass.addAttribute(holdAtt);
-
-	ObjectClass bclass = new ObjectClass(domain, CLASSBLOCK);
-	bclass.addAttribute(xAtt);
-	bclass.addAttribute(yAtt);
-
-	ObjectClass pclass = new ObjectClass(domain, CLASSPLATFORM);
-	pclass.addAttribute(xAtt);
-	pclass.addAttribute(heightAtt);
-
-	ObjectClass eclass = new ObjectClass(domain, CLASSEXIT);
-	eclass.addAttribute(xAtt);
-	eclass.addAttribute(yAtt);
-
-	// setup actions
-	Action upAction = new UpAction(ACTIONUP, domain, "");
-	Action eastAction = new EastAction(ACTIONEAST, domain, "");
-	Action westAction = new WestAction(ACTIONWEST, domain, "");
-	Action pickupAction = new PickupAction(ACTIONPICKUP, domain, "");
-	Action putdownAction = new PutdownAction(ACTIONPUTDOWN, domain, "");
-
-	// setup propositional functions
-	PropositionalFunction holdingBlockPF = new HoldingBlockPF(
-		PFHOLDINGBLOCK, domain, new String[] { CLASSAGENT, CLASSBLOCK });
-	PropositionalFunction atExitPF = new AtExitPF(PFATEXIT, domain,
-		new String[] { CLASSAGENT, CLASSEXIT });
-
-	return domain;
-    }
-
-    public static State getCleanState(Domain domain, List<Integer> platformX,
-	    List<Integer> platformH, int nb) {
-
-	State s = new State();
-
-	// start by creating the platform objects
-	for (int i = 0; i < platformX.size(); i++) {
-	    int x = platformX.get(i);
-	    int h = platformH.get(i);
-
-	    ObjectInstance plat = new ObjectInstance(
-		    domain.getObjectClass(CLASSPLATFORM), CLASSPLATFORM + x);
-	    plat.setValue(ATTX, x);
-	    plat.setValue(ATTHEIGHT, h);
-
-	    s.addObject(plat);
-
-	}
-
-	// create n blocks
-	for (int i = 0; i < nb; i++) {
-	    s.addObject(new ObjectInstance(domain.getObjectClass(CLASSBLOCK),
-		    CLASSBLOCK + i));
-	}
-
-	// create exit
-	s.addObject(new ObjectInstance(domain.getObjectClass(CLASSEXIT),
-		CLASSEXIT + 0));
-
-	// create agent
-	s.addObject(new ObjectInstance(domain.getObjectClass(CLASSAGENT),
-		CLASSAGENT + 0));
-
-	return s;
-
-    }
-
-    public static void setAgent(State s, int x, int y, int dir, int holding) {
-	ObjectInstance agent = s.getObjectsOfTrueClass(CLASSAGENT).get(0);
-	agent.setValue(ATTX, x);
-	agent.setValue(ATTY, y);
-	agent.setValue(ATTDIR, dir);
-	agent.setValue(ATTHOLD, holding);
-    }
-
-    public static void setExit(State s, int x, int y) {
-	ObjectInstance exit = s.getObjectsOfTrueClass(CLASSEXIT).get(0);
-	exit.setValue(ATTX, x);
-	exit.setValue(ATTY, y);
-    }
-
-    public static void setBlock(State s, int i, int x, int y) {
-	ObjectInstance block = s.getObjectsOfTrueClass(CLASSBLOCK).get(i);
-	block.setValue(ATTX, x);
-	block.setValue(ATTY, y);
-    }
-
-    public static void moveHorizontally(State s, int dx) {
-
-	ObjectInstance agent = s.getObjectsOfTrueClass(CLASSAGENT).get(0);
-
-	// always set direction
-	if (dx > 0) {
-	    agent.setValue(ATTDIR, 1);
-	} else {
-	    agent.setValue(ATTDIR, 0);
-	}
-
-	int ax = agent.getDiscValForAttribute(ATTX);
-	int ay = agent.getDiscValForAttribute(ATTY);
-
-	int nx = ax + dx;
-
-	int heightAtNX = totalHeightAtXPos(s, nx);
-
-	// can only move if new position is below agent height
-	if (heightAtNX >= ay) {
-	    return; // do nothing; walled off
-	}
-
-	int ny = heightAtNX + 1; // stand on top of stack
-
-	agent.setValue(ATTX, nx);
-	agent.setValue(ATTY, ny);
-
-	moveCarriedBlockToNewAgentPosition(s, agent, ax, ay, nx, ny);
-
-    }
-
-    public static void moveUp(State s) {
-
-	ObjectInstance agent = s.getObjectsOfTrueClass(CLASSAGENT).get(0);
-
-	int ax = agent.getDiscValForAttribute(ATTX);
-	int ay = agent.getDiscValForAttribute(ATTY);
-	int dir = agent.getDiscValForAttribute(ATTDIR);
-
-	if (dir == 0) {
-	    dir = -1;
-	}
-
-	int nx = ax + dir;
-	int ny = ay + 1;
-
-	int heightAtNX = totalHeightAtXPos(s, nx);
-
-	// in order to move up, the height of world in new x position must be at
-	// the same current agent position
-	if (heightAtNX != ay) {
-	    return; // not a viable move up condition, so do nothing
-	}
-
-	agent.setValue(ATTX, nx);
-	agent.setValue(ATTY, ny);
-
-	moveCarriedBlockToNewAgentPosition(s, agent, ax, ay, nx, ny);
-
-    }
-
-    public static void pickupBlock(State s) {
-
-	ObjectInstance agent = s.getObjectsOfTrueClass(CLASSAGENT).get(0);
-
-	int holding = agent.getDiscValForAttribute(ATTHOLD);
-	if (holding == 1) {
-	    return; // already holding a block
-	}
-
-	int ax = agent.getDiscValForAttribute(ATTX);
-	int ay = agent.getDiscValForAttribute(ATTY);
-	int dir = agent.getDiscValForAttribute(ATTDIR);
-
-	if (dir == 0) {
-	    dir = -1;
-	}
-
-	// can only pick up blocks one unit away in agent facing direction and
-	// at same height as agent
-	int bx = ax + dir;
-	ObjectInstance block = getBlockAt(s, bx, ay);
-
-	if (block != null) {
-
-	    // make sure that block is the top of the world, otherwise something
-	    // is stacked above it and you cannot pick it up
-	    int mxh = totalHeightAtXPos(s, bx);
-	    if (mxh > block.getDiscValForAttribute(ATTY)) {
-		return;
-	    }
-
-	    block.setValue(ATTX, ax);
-	    block.setValue(ATTY, ay + 1);
-
-	    agent.setValue(ATTHOLD, 1);
-
-	}
-
-    }
-
-    public static void putdownBlock(State s) {
-
-	ObjectInstance agent = s.getObjectsOfTrueClass(CLASSAGENT).get(0);
-
-	int holding = agent.getDiscValForAttribute(ATTHOLD);
-	if (holding == 0) {
-	    return; // not holding a block
-	}
-
-	int ax = agent.getDiscValForAttribute(ATTX);
-	int ay = agent.getDiscValForAttribute(ATTY);
-	int dir = agent.getDiscValForAttribute(ATTDIR);
-
-	if (dir == 0) {
-	    dir = -1;
-	}
-
-	int nx = ax + dir;
-
-	int heightAtNX = totalHeightAtXPos(s, nx);
-	if (heightAtNX > ay) {
-	    return; // cannot drop block if walled off from throw position
-	}
-
-	ObjectInstance block = getBlockAt(s, ax, ay + 1); // carried block is
-							  // one unit above
-							  // agent
-	block.setValue(ATTX, nx);
-	block.setValue(ATTY, heightAtNX + 1); // stacked on top of this position
-
-	agent.setValue(ATTHOLD, 0);
-
-    }
-
-    private static void moveCarriedBlockToNewAgentPosition(State s,
-	    ObjectInstance agent, int ax, int ay, int nx, int ny) {
-	int holding = agent.getDiscValForAttribute(ATTHOLD);
-	if (holding == 1) {
-	    // then move the box being carried too
-	    ObjectInstance carriedBlock = getBlockAt(s, ax, ay + 1); // carried
-								     // block is
-								     // one unit
-								     // above
-								     // agent
-	    carriedBlock.setValue(ATTX, nx);
-	    carriedBlock.setValue(ATTY, ny + 1);
-	}
-    }
-
-    private static ObjectInstance getBlockAt(State s, int x, int y) {
-
-	List<ObjectInstance> blocks = s.getObjectsOfTrueClass(CLASSBLOCK);
-	for (ObjectInstance block : blocks) {
-	    int bx = block.getDiscValForAttribute(ATTX);
-	    int by = block.getDiscValForAttribute(ATTY);
-	    if (bx == x && by == y) {
-		return block;
-	    }
-	}
-
-	return null;
-
-    }
-
-    private static int totalHeightAtXPos(State s, int x) {
-
-	// first see if there are any blocks at this x pos and if so, what
-	// highest one is
-	List<ObjectInstance> blocks = s.getObjectsOfTrueClass(CLASSBLOCK);
-	int maxBlock = -1;
-	for (ObjectInstance block : blocks) {
-	    int bx = block.getDiscValForAttribute(ATTX);
-	    if (bx != x) {
-		continue;
-	    }
-	    int by = block.getDiscValForAttribute(ATTY);
-	    if (by > maxBlock) {
-		maxBlock = by;
-	    }
-
-	}
-
-	if (maxBlock > -1) {
-	    return maxBlock; // there are stacked blocks here which must be the
-			     // highest point
-	}
-
-	// get platform at pos x
-	ObjectInstance plat = s.getObject(CLASSPLATFORM + x);
-
-	if (plat != null) {
-	    return plat.getDiscValForAttribute(ATTHEIGHT);
-	}
-
-	return -1;
-    }
-
-    public class UpAction extends Action {
-
-	public UpAction(String name, Domain domain, String parameterClasses) {
-	    super(name, domain, parameterClasses);
-	}
-
-	public UpAction(String name, Domain domain, String[] parameterClasses) {
-	    super(name, domain, parameterClasses);
-	}
-
-	@Override
-	protected State performActionHelper(State st, String[] params) {
-	    moveUp(st);
-	    return st;
-	}
-
-    }
-
-    public class EastAction extends Action {
-
-	public EastAction(String name, Domain domain, String parameterClasses) {
-	    super(name, domain, parameterClasses);
-	}
-
-	public EastAction(String name, Domain domain, String[] parameterClasses) {
-	    super(name, domain, parameterClasses);
-	}
-
-	@Override
-	protected State performActionHelper(State st, String[] params) {
-	    moveHorizontally(st, 1);
-	    return st;
-	}
-
-    }
-
-    public class WestAction extends Action {
-
-	public WestAction(String name, Domain domain, String parameterClasses) {
-	    super(name, domain, parameterClasses);
-	}
-
-	public WestAction(String name, Domain domain, String[] parameterClasses) {
-	    super(name, domain, parameterClasses);
-	}
-
-	@Override
-	protected State performActionHelper(State st, String[] params) {
-	    moveHorizontally(st, -1);
-	    return st;
-	}
-
-    }
-
-    public class PickupAction extends Action {
-
-	public PickupAction(String name, Domain domain, String parameterClasses) {
-	    super(name, domain, parameterClasses);
-	}
-
-	public PickupAction(String name, Domain domain,
-		String[] parameterClasses) {
-	    super(name, domain, parameterClasses);
-	}
-
-	@Override
-	protected State performActionHelper(State st, String[] params) {
-	    pickupBlock(st);
-	    return st;
-	}
-
-    }
-
-    public class PutdownAction extends Action {
-
-	public PutdownAction(String name, Domain domain, String parameterClasses) {
-	    super(name, domain, parameterClasses);
-	}
-
-	public PutdownAction(String name, Domain domain,
-		String[] parameterClasses) {
-	    super(name, domain, parameterClasses);
-	}
-
-	@Override
-	protected State performActionHelper(State st, String[] params) {
-	    putdownBlock(st);
-	    return st;
-	}
-
-    }
-
-    public class HoldingBlockPF extends PropositionalFunction {
-
-	public HoldingBlockPF(String name, Domain domain,
-		String parameterClasses) {
-	    super(name, domain, parameterClasses);
-	}
-
-	public HoldingBlockPF(String name, Domain domain,
-		String[] parameterClasses) {
-	    super(name, domain, parameterClasses);
-	}
-
-	@Override
-	public boolean isTrue(State st, String[] params) {
-
-	    ObjectInstance agent = st.getObject(params[0]);
-	    ObjectInstance block = st.getObject(params[1]);
-
-	    int ax = agent.getDiscValForAttribute(ATTX);
-	    int ay = agent.getDiscValForAttribute(ATTY);
-	    int ah = agent.getDiscValForAttribute(ATTHOLD);
-
-	    int bx = block.getDiscValForAttribute(ATTX);
-	    int by = block.getDiscValForAttribute(ATTY);
-
-	    if (ax == bx && ay == by - 1 && ah == 1) {
-		return true;
-	    }
-
-	    return false;
-	}
-
-    }
-
-    public class AtExitPF extends PropositionalFunction {
-
-	public AtExitPF(String name, Domain domain, String parameterClasses) {
-	    super(name, domain, parameterClasses);
-	}
-
-	public AtExitPF(String name, Domain domain, String[] parameterClasses) {
-	    super(name, domain, parameterClasses);
-	}
-
-	@Override
-	public boolean isTrue(State st, String[] params) {
-	    // TODO this doesn't account for multiple exits
-	    // steps++;
-	    ObjectInstance agent = st.getObject(params[0]);
-	    ObjectInstance exit = st.getObject(params[1]);
-	    
-	    int ax = agent.getDiscValForAttribute(ATTX);
-	    int ay = agent.getDiscValForAttribute(ATTY);
-
-	    int ex = exit.getDiscValForAttribute(ATTX);
-	    int ey = exit.getDiscValForAttribute(ATTY);
-
-	    if (ax == ex && ay == ey) {
-		return true;
-	    }
-
-	    
-	    return false;
-	}
-
-    }
-    
-    public static final char AGENT_LEFT_TOKEN = '<';
-    public static final char AGENT_RIGHT_TOKEN = '>';
-    public static final char GOAL_TOKEN = 'g';
-    public static final char BLOCK_TOKEN = 'b';
-    public static final char PLATFORM_TOKEN = 't';
-    
-    public static class DomainData {
-    	public BlockDudeDomain c;
-    	public Domain d;
-    	public State s;
-    	
-    	public DomainData(BlockDudeDomain c, Domain d, State s) {
-    		this.c = c;
-    		this.d = d;
-    		this.s = s;
-    	}
-    }
-    
-    public static class Coordinates implements Comparable<Coordinates> {
-    	public int x;
-    	public int y;
-    	
-    	public Coordinates(int x, int y) {
-    		this.x = x;
-    		this.y = y;
-    	}
-
-		@Override
-		public int compareTo(Coordinates o) {
-			if (x - o.x != 0)
-				return x - o.x;
-			else
-				return y - o.y;
-		}
-    }
-    
-	public static DomainData createDomain(char[][] lvl) {
-    	if (lvl == null || lvl.length == 0) return null; // For now just return without breaking
-    	int maxx = lvl[0].length;
-    	int maxy = lvl.length;
-    	List<Integer> px = new ArrayList<Integer>();
-    	List<Integer> ph = new ArrayList<Integer>();
-    	List<Coordinates> pc = new ArrayList<Coordinates>();
-    	List<Coordinates> bc = new ArrayList<Coordinates>();
-    	int goalx = 0, goaly = 0;
-    	int agentx = 0, agenty = 0;
-    	int agentdir = 0;
-    	int needed = 0;
-    	
-    	for (int i = 0; i < maxy; i++) {
-    		for (int j = 0; j < maxx; j++) {
-    			switch (lvl[i][j]) {
-    			case AGENT_LEFT_TOKEN:
-    				agentx = j;
-    				agenty = maxy - i;
-    				agentdir = 0;
-    				needed++;
-    				break;
-    			case AGENT_RIGHT_TOKEN:
-    				agentx = j;
-    				agenty = maxy - i;
-    				agentdir = 1;
-    				needed++;
-    				break;
-    			case GOAL_TOKEN:
-    				goalx = j;
-    				goaly = maxy - i;
-    				needed++;
-    				break;
-    			case BLOCK_TOKEN:
-    				bc.add(new Coordinates(j, maxy - i));
-    				break;
-    			case PLATFORM_TOKEN:
-    				pc.add(new Coordinates(j, maxy - i));
-    				break;
-    			}
-    		}
-    	}
-    	
-    	// Needs 1 agent and 1 goal
-    	if (needed != 2) return null; // For now just return and not do anything.
-    	
-    	Collections.sort(bc);
-    	Collections.sort(pc);
-    	
-    	for (int i = 0; i < pc.size(); i++) {
-    		Coordinates c = pc.get(i);
-    		px.add(c.x);
-    		ph.add(c.y);
-    	}
-    	
-    	BlockDudeDomain c = new BlockDudeDomain(maxx, maxy);
-    	Domain d = c.generateDomain();
-    	
-    	State s = getCleanState(d, px, ph, bc.size());
-    	setAgent(s, agentx, agenty, agentdir, 0);
-    	setExit(s, goalx, goaly);
-    	
-    	for (int i = 0; i < bc.size(); i++) {
-    		int x = bc.get(i).x;
-    		int y = bc.get(i).y;
-    		setBlock(s, i, x, y);
-    	}
-    	
-    	return new DomainData(c, d, s);
-    }
-
-    /**
-     * @param args
-     */
-    public static void main(String[] args) {
-
-	/*int maxx = 18;
-	int maxy = 18;
-
-	BlockDudeDomain constructor = new BlockDudeDomain(maxx, maxy);
-	Domain d = constructor.generateDomain();
-
-	List<Integer> px = new ArrayList<Integer>();
-	List<Integer> ph = new ArrayList<Integer>();
-
-	px.add(0);
-	px.add(2);
-	px.add(3);
-	px.add(4);
-	px.add(5);
-	px.add(6);
-	px.add(7);
-	px.add(8);
-	px.add(9);
-	px.add(11);
-	px.add(12);
-	px.add(13);
-	px.add(14);
-	px.add(15);
-	px.add(16);
-	px.add(17);
-	px.add(18);
-
-	ph.add(15);
-	ph.add(3);
-	ph.add(3);
-	ph.add(3);
-	ph.add(0);
-	ph.add(0);
-	ph.add(0);
-	ph.add(1);
-	ph.add(2);
-	ph.add(0);
-	ph.add(2);
-	ph.add(3);
-	ph.add(2);
-	ph.add(2);
-	ph.add(3);
-	ph.add(3);
-	ph.add(15);
-
-	State s = getCleanState(d, px, ph, 6);
-	BlockDudeDomain.setAgent(s, 9, 3, 1, 0);
-	BlockDudeDomain.setExit(s, 1, 0);
-
-	BlockDudeDomain.setBlock(s, 0, 5, 1);
-	BlockDudeDomain.setBlock(s, 1, 6, 1);
-	BlockDudeDomain.setBlock(s, 2, 14, 3);
-	BlockDudeDomain.setBlock(s, 3, 16, 4);
-	BlockDudeDomain.setBlock(s, 4, 17, 4);
-	BlockDudeDomain.setBlock(s, 5, 17, 5);*/
-    
-    /* WARNING: Platforms only store height!
-     * This means that platforms always extend from the bottom of the level to the given height.
-     * This makes it impossible to implement certain levels where block dude can walk under platforms.
-     * Possibly fix this in the future although we don't have to for the levels given.
-     */
-    	
-    char[][] lvl1 = 
-    {
-    		{'t', ' ', ' ', ' ', ' ', ' ', ' ', ' ', ' ', ' ', ' ', ' ', ' ', ' ', ' ', ' ', ' ', ' ', ' ', 't'},
-    		{' ', ' ', ' ', ' ', ' ', ' ', ' ', ' ', ' ', ' ', ' ', ' ', ' ', ' ', ' ', ' ', ' ', ' ', ' ', ' '},
-    		{' ', ' ', ' ', ' ', ' ', ' ', ' ', ' ', ' ', ' ', ' ', ' ', ' ', ' ', ' ', ' ', ' ', ' ', ' ', ' '},
-    		{' ', ' ', ' ', ' ', 't', ' ', ' ', ' ', ' ', ' ', ' ', ' ', 't', ' ', ' ', ' ', ' ', ' ', ' ', ' '},
-    		{' ', 'g', ' ', ' ', ' ', 'b', ' ', ' ', 't', ' ', 'b', ' ', ' ', ' ', 'b', ' ', '>', ' ', ' ', ' '},
-    		{' ', 't', 't', 't', ' ', 't', 't', 't', ' ', 't', 't', 't', ' ', 't', 't', 't', 't', 't', 't', ' '},
-<<<<<<< HEAD
-=======
-    		{' ', ' ', ' ', ' ', ' ', ' ', ' ', ' ', ' ', ' ', ' ', ' ', ' ', ' ', ' ', ' ', ' ', ' ', ' ', ' '}
-    };
-    
-    /*
-    char[][] lvl1 = 
-    {
-    		{'t', ' ', ' ', ' ', ' ', ' ', ' ', ' ', ' ', ' ', ' ', ' ', ' ', ' ', ' ', ' ', ' ', ' ', ' ', 't'},
-    		{'t', ' ', ' ', ' ', ' ', ' ', ' ', ' ', ' ', ' ', ' ', ' ', ' ', ' ', ' ', ' ', ' ', ' ', ' ', 't'},
-    		{'t', ' ', ' ', ' ', ' ', ' ', ' ', ' ', ' ', ' ', ' ', ' ', ' ', ' ', ' ', ' ', ' ', ' ', ' ', 't'},
-    		{'t', ' ', ' ', ' ', 't', ' ', ' ', ' ', ' ', ' ', ' ', ' ', 't', ' ', ' ', ' ', ' ', ' ', ' ', 't'},
-    		{'t', 'g', ' ', ' ', 't', 'b', ' ', ' ', 't', ' ', 'b', ' ', 't', ' ', 'b', ' ', '>', ' ', ' ', 't'},
-    		{'t', 't', 't', 't', 't', 't', 't', 't', 't', 't', 't', 't', 't', 't', 't', 't', 't', 't', 't', 't'},
->>>>>>> 6ae6423a
-    		{' ', ' ', ' ', ' ', ' ', ' ', ' ', ' ', ' ', ' ', ' ', ' ', ' ', ' ', ' ', ' ', ' ', ' ', ' ', ' '}
-    };
-    */
-    
-    char[][] lvl2 =
-	{
-		{' ', ' ', ' ', ' ', ' ', ' ', ' ', ' ', ' ', ' ', ' ', ' ', ' ', ' ', ' ', ' ', ' ', ' ', ' ', ' ', ' ', 't'},
-		{' ', ' ', ' ', ' ', ' ', ' ', ' ', ' ', ' ', ' ', ' ', ' ', ' ', ' ', ' ', ' ', ' ', ' ', ' ', ' ', ' ', ' '},
-		{'t', ' ', ' ', ' ', ' ', ' ', ' ', ' ', ' ', ' ', ' ', ' ', ' ', ' ', ' ', ' ', ' ', ' ', ' ', ' ', ' ', ' '},
-		{' ', 'g', ' ', ' ', ' ', ' ', ' ', ' ', ' ', ' ', ' ', ' ', ' ', ' ', ' ', ' ', ' ', ' ', ' ', ' ', ' ', ' '},
-		{' ', 't', ' ', ' ', ' ', ' ', ' ', ' ', ' ', ' ', ' ', ' ', ' ', ' ', ' ', ' ', ' ', ' ', ' ', ' ', ' ', ' '},
-		{' ', ' ', ' ', ' ', ' ', ' ', ' ', ' ', ' ', ' ', ' ', ' ', ' ', 't', ' ', ' ', 'b', ' ', ' ', ' ', ' ', ' '},
-		{' ', ' ', ' ', ' ', ' ', ' ', ' ', ' ', ' ', ' ', ' ', ' ', ' ', ' ', 'b', ' ', 'b', 'b', '<', ' ', ' ', ' '},
-		{' ', ' ', 't', 't', 't', 't', ' ', ' ', ' ', 't', 't', 't', 't', ' ', 't', 't', 't', 't', 't', 't', 't', ' '},
-		{' ', ' ', ' ', ' ', ' ', ' ', ' ', ' ', 'b', ' ', ' ', ' ', ' ', ' ', ' ', ' ', ' ', ' ', ' ', ' ', ' ', ' '},
-		{' ', ' ', ' ', ' ', ' ', ' ', 't', 't', 't', ' ', ' ', ' ', ' ', ' ', ' ', ' ', ' ', ' ', ' ', ' ', ' ', ' '}
-	};
-    
-    char[][] lvl3 =
-	{
-		{'t', ' ', ' ', ' ', ' ', ' ', ' ', ' ', ' ', ' ', ' ', ' ', ' ', ' ', ' ', ' ', ' ', ' ', 't'},
-		{' ', ' ', ' ', ' ', ' ', ' ', ' ', ' ', ' ', ' ', ' ', ' ', ' ', ' ', ' ', ' ', ' ', ' ', ' '},
-		{' ', ' ', ' ', ' ', ' ', ' ', ' ', ' ', ' ', ' ', ' ', ' ', ' ', ' ', ' ', ' ', ' ', ' ', ' '},
-		{' ', ' ', ' ', ' ', ' ', ' ', ' ', ' ', ' ', ' ', ' ', ' ', ' ', ' ', ' ', ' ', ' ', ' ', ' '},
-		{' ', ' ', ' ', ' ', ' ', ' ', ' ', ' ', ' ', ' ', ' ', ' ', ' ', ' ', ' ', ' ', ' ', ' ', ' '},
-		{' ', ' ', ' ', ' ', ' ', ' ', ' ', ' ', ' ', ' ', ' ', ' ', ' ', ' ', ' ', ' ', ' ', ' ', ' '},
-		{' ', ' ', 't', 't', 't', ' ', ' ', ' ', ' ', '<', ' ', ' ', ' ', 't', ' ', ' ', 't', 't', ' '},
-		{' ', ' ', ' ', ' ', ' ', ' ', ' ', ' ', ' ', 't', ' ', ' ', 't', ' ', 't', 't', ' ', ' ', ' '},
-		{' ', ' ', ' ', ' ', ' ', 'b', 'b', ' ', 't', ' ', ' ', ' ', ' ', ' ', ' ', ' ', ' ', ' ', ' '},
-		{' ', 'g', ' ', ' ', ' ', 't', 't', 't', ' ', ' ', ' ', 't', ' ', ' ', ' ', ' ', ' ', ' ', ' '},
-		{' ', 't', ' ', ' ', ' ', ' ', ' ', ' ', ' ', ' ', 't', ' ', ' ', ' ', ' ', ' ', ' ', ' ', ' '}
-	};
-    
-    char[][] lvl5 = 
-    {
-    		{' ', ' ', ' ', ' ', ' ', ' ', ' ', ' ', ' ', ' ', ' ', ' ', ' ', ' ', ' ', ' ', ' ', ' ', ' ', ' ', ' ', ' '},
-    		{' ', ' ', ' ', ' ', ' ', ' ', ' ', ' ', ' ', ' ', ' ', ' ', ' ', ' ', ' ', ' ', ' ', ' ', ' ', ' ', ' ', 't'},
-    		{'t', ' ', ' ', ' ', ' ', ' ', ' ', ' ', ' ', ' ', ' ', ' ', ' ', ' ', ' ', ' ', ' ', ' ', ' ', ' ', ' ', ' '},
-    		{' ', ' ', ' ', ' ', ' ', ' ', ' ', ' ', ' ', ' ', ' ', ' ', ' ', ' ', ' ', ' ', ' ', ' ', ' ', ' ', ' ', ' '},
-    		{' ', ' ', ' ', ' ', ' ', ' ', ' ', ' ', ' ', ' ', ' ', ' ', ' ', ' ', ' ', ' ', ' ', ' ', ' ', ' ', ' ', ' '},
-    		{' ', ' ', ' ', ' ', ' ', ' ', 't', ' ', ' ', ' ', ' ', ' ', ' ', ' ', ' ', ' ', ' ', ' ', ' ', ' ', ' ', ' '},
-    		{' ', ' ', ' ', ' ', ' ', ' ', ' ', ' ', ' ', ' ', ' ', ' ', ' ', ' ', ' ', ' ', ' ', ' ', ' ', ' ', ' ', ' '},
-    		{' ', ' ', ' ', ' ', ' ', ' ', ' ', 'b', 'b', 'b', 'b', ' ', ' ', ' ', ' ', ' ', ' ', ' ', ' ', ' ', ' ', ' '},
-    		{' ', 'g', ' ', ' ', ' ', 't', ' ', 't', 't', 't', 't', 't', '<', ' ', ' ', ' ', ' ', ' ', ' ', ' ', ' ', ' '},
-    		{' ', 't', ' ', 't', 't', ' ', ' ', ' ', ' ', ' ', ' ', ' ', 't', ' ', 't', ' ', ' ', ' ', ' ', ' ', 'b', ' '},
-    		{' ', ' ', ' ', ' ', ' ', ' ', ' ', ' ', ' ', ' ', ' ', ' ', ' ', ' ', ' ', 't', ' ', ' ', ' ', 'b', 'b', ' '},
-    		{' ', ' ', ' ', ' ', ' ', ' ', ' ', ' ', ' ', ' ', ' ', ' ', ' ', ' ', ' ', ' ', ' ', ' ', 'b', 'b', 'b', ' '},
-    		{' ', ' ', 't', ' ', ' ', ' ', ' ', ' ', ' ', ' ', ' ', ' ', ' ', ' ', ' ', ' ', 't', 't', 't', 't', 't', ' '},
-    		{' ', ' ', ' ', ' ', ' ', ' ', ' ', ' ', ' ', ' ', ' ', ' ', ' ', 't', ' ', ' ', ' ', ' ', ' ', ' ', ' ', ' '}
-    };
-    
-    lvl5[0][0] = ' ';
-    
-    /*
-    char[][] lvl5 = 
-    {
-    		{' ', ' ', ' ', ' ', ' ', 't', 't', 't', ' ', ' ', ' ', ' ', 't', 't', 't', 't', 't', 't', 't', 't', 't', ' '},
-    		{' ', 't', 't', 't', 't', ' ', ' ', ' ', 't', 't', 't', 't', ' ', ' ', ' ', ' ', ' ', ' ', ' ', ' ', ' ', 't'},
-    		{'t', ' ', ' ', ' ', ' ', ' ', ' ', ' ', ' ', ' ', ' ', ' ', ' ', ' ', ' ', ' ', ' ', ' ', ' ', ' ', ' ', 't'},
-    		{'t', ' ', ' ', ' ', ' ', ' ', ' ', ' ', ' ', ' ', ' ', ' ', ' ', ' ', ' ', ' ', ' ', ' ', ' ', ' ', ' ', 't'},
-    		{'t', ' ', ' ', ' ', ' ', ' ', ' ', ' ', ' ', ' ', ' ', ' ', ' ', ' ', ' ', ' ', ' ', ' ', ' ', ' ', ' ', 't'},
-    		{'t', ' ', ' ', ' ', ' ', ' ', 't', ' ', ' ', ' ', ' ', ' ', ' ', ' ', ' ', ' ', ' ', ' ', ' ', ' ', ' ', 't'},
-    		{'t', ' ', ' ', ' ', ' ', ' ', 't', ' ', ' ', ' ', ' ', ' ', ' ', ' ', ' ', ' ', ' ', ' ', ' ', ' ', ' ', 't'},
-    		{'t', ' ', ' ', ' ', ' ', ' ', 't', 'b', 'b', 'b', 'b', ' ', ' ', ' ', ' ', ' ', ' ', ' ', ' ', ' ', ' ', 't'},
-    		{'t', 'g', ' ', ' ', ' ', 't', 't', 't', 't', 't', 't', 't', '<', ' ', ' ', ' ', ' ', ' ', ' ', ' ', ' ', 't'},
-    		{'t', 't', ' ', 't', 't', 't', ' ', ' ', ' ', ' ', ' ', 't', 't', ' ', 't', ' ', ' ', ' ', ' ', ' ', 'b', 't'},
-    		{' ', 't', ' ', 't', ' ', ' ', ' ', ' ', ' ', ' ', ' ', ' ', 't', ' ', 't', 't', ' ', ' ', ' ', 'b', 'b', 't'},
-    		{' ', 't', ' ', 't', ' ', ' ', ' ', ' ', ' ', ' ', ' ', ' ', 't', ' ', 't', 't', ' ', ' ', 'b', 'b', 'b', 't'},
-    		{' ', 't', 't', 't', ' ', ' ', ' ', ' ', ' ', ' ', ' ', ' ', 't', ' ', 't', 't', 't', 't', 't', 't', 't', 't'},
-    		{' ', ' ', ' ', ' ', ' ', ' ', ' ', ' ', ' ', ' ', ' ', ' ', 't', 't', 't', ' ', ' ', ' ', ' ', ' ', ' ', ' '}
-    };
-    
-	char[][] lvl1 = {
-		{ 't', ' ', ' ', ' ', ' ', ' ', ' ', ' ', ' ', ' ', ' ', ' ',
-			' ', ' ', ' ', ' ', ' ', ' ', ' ', 't' },
-		{ ' ', ' ', ' ', ' ', ' ', ' ', ' ', ' ', ' ', ' ', ' ', ' ',
-			' ', ' ', ' ', ' ', ' ', ' ', ' ', ' ' },
-		{ ' ', ' ', ' ', ' ', ' ', ' ', ' ', ' ', ' ', ' ', ' ', ' ',
-			' ', ' ', ' ', ' ', ' ', ' ', ' ', ' ' },
-		{ ' ', ' ', ' ', ' ', 't', ' ', ' ', ' ', ' ', ' ', ' ', ' ',
-			't', ' ', ' ', ' ', ' ', ' ', ' ', ' ' },
-		{ ' ', 'g', ' ', ' ', ' ', 'b', ' ', ' ', 't', ' ', 'b', ' ',
-			' ', ' ', 'b', ' ', '>', ' ', ' ', ' ' },
-		{ ' ', 't', 't', 't', ' ', 't', 't', 't', ' ', 't', 't', 't',
-			' ', 't', 't', 't', 't', 't', 't', ' ' },
-		{ ' ', ' ', ' ', ' ', ' ', ' ', ' ', ' ', ' ', ' ', ' ', ' ',
-			' ', ' ', ' ', ' ', ' ', ' ', ' ', ' ' } };
-
-	    
-	    char[][] lvl2 =
-		{
-			{' ', ' ', ' ', ' ', ' ', ' ', ' ', ' ', ' ', ' ', ' ', ' ', ' ', ' ', ' ', ' ', ' ', ' ', ' ', ' ', ' ', 't'},
-			{' ', ' ', ' ', ' ', ' ', ' ', ' ', ' ', ' ', ' ', ' ', ' ', ' ', ' ', ' ', ' ', ' ', ' ', ' ', ' ', ' ', ' '},
-			{'t', ' ', ' ', ' ', ' ', ' ', ' ', ' ', ' ', ' ', ' ', ' ', ' ', ' ', ' ', ' ', ' ', ' ', ' ', ' ', ' ', ' '},
-			{' ', ' ', ' ', ' ', ' ', ' ', ' ', ' ', ' ', ' ', ' ', ' ', ' ', ' ', ' ', ' ', ' ', ' ', ' ', ' ', ' ', ' '},
-			{' ', 'g', ' ', ' ', ' ', ' ', ' ', ' ', ' ', ' ', ' ', ' ', ' ', ' ', ' ', ' ', ' ', ' ', ' ', ' ', ' ', ' '},
-			{' ', 't', ' ', ' ', ' ', ' ', ' ', ' ', ' ', ' ', ' ', ' ', ' ', 't', ' ', ' ', 'b', ' ', ' ', ' ', ' ', ' '},
-			{' ', ' ', ' ', ' ', ' ', ' ', ' ', ' ', ' ', ' ', ' ', ' ', ' ', ' ', 'b', ' ', 'b', 'b', '<', ' ', ' ', ' '},
-			{' ', ' ', 't', 't', 't', 't', ' ', ' ', ' ', 't', 't', 't', 't', ' ', 't', 't', 't', 't', 't', 't', 't', ' '},
-			{' ', ' ', ' ', ' ', ' ', ' ', ' ', ' ', 'b', ' ', ' ', ' ', ' ', ' ', ' ', ' ', ' ', ' ', ' ', ' ', ' ', ' '},
-			{' ', ' ', ' ', ' ', ' ', ' ', 't', 't', 't', ' ', ' ', ' ', ' ', ' ', ' ', ' ', ' ', ' ', ' ', ' ', ' ', ' '}
-		}; 
-	    char[][] lvl3a =
-	{
-		{'t', ' ', ' ', ' ', ' ', ' ', ' ', ' ', ' ', ' ', ' ', ' ', ' ', ' ', ' ', ' ', ' ', ' ', 't'},
-		{' ', ' ', ' ', ' ', ' ', ' ', ' ', ' ', ' ', ' ', ' ', ' ', ' ', ' ', ' ', ' ', ' ', ' ', ' '},
-		{' ', ' ', ' ', ' ', ' ', ' ', ' ', ' ', ' ', ' ', ' ', ' ', ' ', ' ', ' ', ' ', ' ', ' ', ' '},
-		{' ', ' ', ' ', ' ', ' ', ' ', ' ', ' ', ' ', ' ', ' ', ' ', ' ', ' ', ' ', ' ', ' ', ' ', ' '},
-		{' ', ' ', ' ', ' ', ' ', ' ', ' ', ' ', ' ', ' ', ' ', ' ', ' ', ' ', ' ', ' ', ' ', 'b', ' '},
-		{' ', ' ', ' ', ' ', ' ', ' ', ' ', ' ', ' ', ' ', ' ', ' ', ' ', ' ', ' ', ' ', 'b', 'b', ' '},
-		{' ', ' ', 't', 't', 't', ' ', ' ', ' ', ' ', '<', ' ', ' ', 'g', 't', 'b', ' ', 't', 't', ' '},
-		{' ', ' ', ' ', ' ', ' ', ' ', ' ', ' ', ' ', 't', ' ', ' ', 't', ' ', 't', 't', ' ', ' ', ' '},
-		{' ', ' ', ' ', ' ', ' ', 'b', 'b', ' ', 't', ' ', ' ', ' ', ' ', ' ', ' ', ' ', ' ', ' ', ' '},
-		{' ', ' ', ' ', ' ', ' ', 't', 't', 't', ' ', ' ', ' ', 't', ' ', ' ', ' ', ' ', ' ', ' ', ' '},
-		{' ', 't', ' ', ' ', ' ', ' ', ' ', ' ', ' ', ' ', 't', ' ', ' ', ' ', ' ', ' ', ' ', ' ', ' '}
-	};
-	    
-	    
-	    char[][] lvl3b =
-	{
-		{'t', ' ', ' ', ' ', ' ', ' ', ' ', ' ', ' ', ' ', ' ', ' ', ' ', ' ', ' ', ' ', ' ', ' ', 't'},
-		{' ', ' ', ' ', ' ', ' ', ' ', ' ', ' ', ' ', ' ', ' ', ' ', ' ', ' ', ' ', ' ', ' ', ' ', ' '},
-		{' ', ' ', ' ', ' ', ' ', ' ', ' ', ' ', ' ', ' ', ' ', ' ', ' ', ' ', ' ', ' ', ' ', ' ', ' '},
-		{' ', ' ', ' ', ' ', ' ', ' ', ' ', ' ', ' ', ' ', ' ', ' ', ' ', ' ', ' ', ' ', ' ', ' ', ' '},
-		{' ', ' ', ' ', ' ', ' ', ' ', ' ', ' ', ' ', ' ', ' ', ' ', ' ', ' ', ' ', ' ', ' ', 'b', ' '},
-		{' ', ' ', ' ', ' ', ' ', ' ', ' ', ' ', ' ', ' ', ' ', ' ', ' ', ' ', ' ', ' ', 'b', 'b', ' '},
-		{' ', ' ', 't', 't', 't', ' ', ' ', ' ', ' ', 'g', ' ', ' ', '<', 't', 'b', ' ', 't', 't', ' '},
-		{' ', ' ', ' ', ' ', ' ', ' ', ' ', ' ', ' ', 't', ' ', ' ', 't', ' ', 't', 't', ' ', ' ', ' '},
-		{' ', ' ', ' ', ' ', ' ', ' ', ' ', ' ', 't', ' ', ' ', 'b', ' ', ' ', ' ', ' ', ' ', ' ', ' '},
-		{' ', ' ', ' ', ' ', ' ', 't', 't', 't', ' ', ' ', 'b', 't', ' ', ' ', ' ', ' ', ' ', ' ', ' '},
-		{' ', 't', ' ', ' ', ' ', ' ', ' ', ' ', ' ', ' ', 't', ' ', ' ', ' ', ' ', ' ', ' ', ' ', ' '}
-	};
-	char[][] lvl5 = {
-		{ ' ', ' ', ' ', ' ', ' ', ' ', ' ', ' ', ' ', ' ', ' ', ' ',
-			' ', ' ', ' ', ' ', ' ', ' ', ' ', ' ', ' ', ' ' },
-		{ ' ', ' ', ' ', ' ', ' ', ' ', ' ', ' ', ' ', ' ', ' ', ' ',
-			' ', ' ', ' ', ' ', ' ', ' ', ' ', ' ', ' ', 't' },
-		{ 't', ' ', ' ', ' ', ' ', ' ', ' ', ' ', ' ', ' ', ' ', ' ',
-			' ', ' ', ' ', ' ', ' ', ' ', ' ', ' ', ' ', ' ' },
-		{ ' ', ' ', ' ', ' ', ' ', ' ', ' ', ' ', ' ', ' ', ' ', ' ',
-			' ', ' ', ' ', ' ', ' ', ' ', ' ', ' ', ' ', ' ' },
-		{ ' ', ' ', ' ', ' ', ' ', ' ', ' ', ' ', ' ', ' ', ' ', ' ',
-			' ', ' ', ' ', ' ', ' ', ' ', ' ', ' ', ' ', ' ' },
-		{ ' ', ' ', ' ', ' ', ' ', ' ', 't', ' ', ' ', ' ', ' ', ' ',
-			' ', ' ', ' ', ' ', ' ', ' ', ' ', ' ', ' ', ' ' },
-		{ ' ', ' ', ' ', ' ', ' ', ' ', ' ', ' ', ' ', ' ', ' ', ' ',
-			' ', ' ', ' ', ' ', ' ', ' ', ' ', ' ', ' ', ' ' },
-		{ ' ', ' ', ' ', ' ', ' ', ' ', ' ', 'b', 'b', 'b', 'b', ' ',
-			' ', ' ', ' ', ' ', ' ', ' ', ' ', ' ', ' ', ' ' },
-		{ ' ', 'g', ' ', ' ', ' ', 't', ' ', 't', 't', 't', 't', 't',
-			'<', ' ', ' ', ' ', ' ', ' ', ' ', ' ', ' ', ' ' },
-		{ ' ', 't', ' ', 't', 't', ' ', ' ', ' ', ' ', ' ', ' ', ' ',
-			't', ' ', 't', ' ', ' ', ' ', ' ', ' ', 'b', ' ' },
-		{ ' ', ' ', ' ', ' ', ' ', ' ', ' ', ' ', ' ', ' ', ' ', ' ',
-			' ', ' ', ' ', 't', ' ', ' ', ' ', 'b', 'b', ' ' },
-		{ ' ', ' ', ' ', ' ', ' ', ' ', ' ', ' ', ' ', ' ', ' ', ' ',
-			' ', ' ', ' ', ' ', ' ', ' ', 'b', 'b', 'b', ' ' },
-		{ ' ', ' ', 't', ' ', ' ', ' ', ' ', ' ', ' ', ' ', ' ', ' ',
-			' ', ' ', ' ', ' ', 't', 't', 't', 't', 't', ' ' },
-		{ ' ', ' ', ' ', ' ', ' ', ' ', ' ', ' ', ' ', ' ', ' ', ' ',
-			' ', 't', ' ', ' ', ' ', ' ', ' ', ' ', ' ', ' ' } };
-
-     */
-    
-	     char[][] lvlt =
-		{
-		{'t', ' ', ' ', ' ', ' ', ' ', ' ', ' ', ' ', ' ', ' ', ' ', ' ', ' ', ' ', ' ', ' ', ' ', 't'},
-		{' ', ' ', ' ', ' ', ' ', ' ', ' ', ' ', ' ', ' ', ' ', ' ', ' ', ' ', ' ', ' ', ' ', ' ', ' '},
-		{' ', ' ', ' ', ' ', ' ', ' ', ' ', ' ', ' ', ' ', ' ', ' ', ' ', ' ', ' ', ' ', ' ', ' ', ' '},
-		{' ', ' ', ' ', ' ', ' ', ' ', ' ', ' ', ' ', ' ', ' ', ' ', ' ', ' ', ' ', ' ', ' ', ' ', ' '},
-		{' ', ' ', ' ', ' ', ' ', ' ', ' ', ' ', ' ', ' ', ' ', ' ', ' ', ' ', ' ', ' ', ' ', ' ', ' '},
-		{' ', 'b', ' ', ' ', ' ', ' ', ' ', ' ', ' ', ' ', ' ', ' ', ' ', ' ', 'b', 'b', 'b', '<', ' '},
-		{' ', ' ', 't', 't', 't', ' ', ' ', ' ', ' ', ' ', ' ', ' ', ' ', 't', 'b', 'b', 't', 't', ' '},
-		{' ', ' ', ' ', ' ', ' ', ' ', ' ', ' ', ' ', 't', ' ', ' ', 't', ' ', 't', 't', ' ', ' ', ' '},
-		{' ', ' ', ' ', ' ', ' ', 'b', 'b', ' ', 't', ' ', ' ', ' ', ' ', ' ', ' ', ' ', ' ', ' ', ' '},
-		{' ', 'g', ' ', ' ', ' ', 't', 't', 't', ' ', ' ', 'b', 't', ' ', ' ', ' ', ' ', ' ', ' ', ' '},
-		{' ', 't', ' ', ' ', ' ', ' ', ' ', ' ', ' ', ' ', 't', ' ', ' ', ' ', ' ', ' ', ' ', ' ', ' '}
-	};
-    DomainData dd = BlockDudeDomain.createDomain(lvlt);
-    
-    Domain d = dd.d;
-    State s = dd.s;
-    BlockDudeDomain constructor = dd.c;
-    System.out.println(dd.s);
-
-	int expMode = 1;
-	if (args.length > 0) {
-	    if (args[0].equals("v")) {
-		expMode = 1;
-	    }
-	}
-
-	if (expMode == 0) {
-
-	    TerminalExplorer exp = new TerminalExplorer(d);
-	    exp.addActionShortHand("u", ACTIONUP);
-	    exp.addActionShortHand("e", ACTIONEAST);
-	    exp.addActionShortHand("w", ACTIONWEST);
-	    exp.addActionShortHand("p", ACTIONPICKUP);
-	    exp.addActionShortHand("d", ACTIONPUTDOWN);
-
-	} else if (expMode == 1) {
-
-	    Visualizer v = BlockDudeVisualizer.getVisualizer(constructor.minx,
-		    constructor.maxx, constructor.miny, constructor.maxy);
-	    VisualExplorer exp = new VisualExplorer(d, v, s);
-	    exp.enableEpisodeRecording("'",	"]");
-
-	    // use w-s-a-d-x
-	    exp.addKeyAction("w", ACTIONUP);
-	    exp.addKeyAction("s", ACTIONPICKUP);
-	    exp.addKeyAction("a", ACTIONWEST);
-	    exp.addKeyAction("d", ACTIONEAST);
-	    exp.addKeyAction("x", ACTIONPUTDOWN);
-
-	    exp.initGUI();
-	}
-
-    }
-
-}
+package domain.blockdude;
+
+import java.util.ArrayList;
+import java.util.Collections;
+import java.util.List;
+
+import burlap.oomdp.auxiliary.DomainGenerator;
+import burlap.oomdp.core.Attribute;
+import burlap.oomdp.core.Domain;
+import burlap.oomdp.core.ObjectClass;
+import burlap.oomdp.core.ObjectInstance;
+import burlap.oomdp.core.PropositionalFunction;
+import burlap.oomdp.core.State;
+import burlap.oomdp.singleagent.Action;
+import burlap.oomdp.singleagent.SADomain;
+import burlap.oomdp.singleagent.explorer.TerminalExplorer;
+import burlap.oomdp.singleagent.explorer.VisualExplorer;
+import burlap.oomdp.visualizer.Visualizer;
+
+public class BlockDudeDomain implements DomainGenerator {
+
+    public static final String ATTX = "x";
+    public static final String ATTY = "y";
+    public static final String ATTDIR = "dir";
+    public static final String ATTHOLD = "holding";
+    public static final String ATTHEIGHT = "height";
+
+    public static final String CLASSAGENT = "agent";
+    public static final String CLASSBLOCK = "block";
+    public static final String CLASSPLATFORM = "platform";
+    public static final String CLASSEXIT = "exit";
+
+    public static final String ACTIONUP = "up";
+    public static final String ACTIONEAST = "east";
+    public static final String ACTIONWEST = "west";
+    public static final String ACTIONPICKUP = "pickup";
+    public static final String ACTIONPUTDOWN = "putdown";
+
+    public static final String PFHOLDINGBLOCK = "holdingBlock";
+    public static final String PFATEXIT = "atExit";
+
+    public int minx = 0;
+    public int maxx = 25;
+    public int miny = 0;
+    public int maxy = 25;
+
+    public BlockDudeDomain() {
+	// do nothing
+    }
+
+    public BlockDudeDomain(int maxx, int maxy) {
+	this.maxx = maxx;
+	this.maxy = maxy;
+    }
+
+    public BlockDudeDomain(int minx, int maxx, int miny, int maxy) {
+
+	this.minx = minx;
+	this.miny = miny;
+
+	this.maxx = maxx;
+	this.maxy = maxy;
+    }
+
+    @SuppressWarnings("unused")
+	@Override
+    public Domain generateDomain() {
+
+	Domain domain = new SADomain();
+
+	// setup attributes
+	Attribute xAtt = new Attribute(domain, ATTX,
+		Attribute.AttributeType.DISC);
+	xAtt.setDiscValuesForRange(minx, maxx, 1);
+
+	Attribute yAtt = new Attribute(domain, ATTY,
+		Attribute.AttributeType.DISC);
+	yAtt.setDiscValuesForRange(miny, miny, 1);
+
+	Attribute dirAtt = new Attribute(domain, ATTDIR,
+		Attribute.AttributeType.DISC);
+	dirAtt.setDiscValuesForRange(0, 1, 1);
+
+	Attribute holdAtt = new Attribute(domain, ATTHOLD,
+		Attribute.AttributeType.DISC);
+	holdAtt.setDiscValuesForRange(0, 1, 1);
+
+	Attribute heightAtt = new Attribute(domain, ATTHEIGHT,
+		Attribute.AttributeType.DISC);
+	heightAtt.setDiscValuesForRange(miny, maxy, 1);
+
+	// setup object classes
+	ObjectClass aclass = new ObjectClass(domain, CLASSAGENT);
+	aclass.addAttribute(xAtt);
+	aclass.addAttribute(yAtt);
+	aclass.addAttribute(dirAtt);
+	aclass.addAttribute(holdAtt);
+
+	ObjectClass bclass = new ObjectClass(domain, CLASSBLOCK);
+	bclass.addAttribute(xAtt);
+	bclass.addAttribute(yAtt);
+
+	ObjectClass pclass = new ObjectClass(domain, CLASSPLATFORM);
+	pclass.addAttribute(xAtt);
+	pclass.addAttribute(heightAtt);
+
+	ObjectClass eclass = new ObjectClass(domain, CLASSEXIT);
+	eclass.addAttribute(xAtt);
+	eclass.addAttribute(yAtt);
+
+	// setup actions
+	Action upAction = new UpAction(ACTIONUP, domain, "");
+	Action eastAction = new EastAction(ACTIONEAST, domain, "");
+	Action westAction = new WestAction(ACTIONWEST, domain, "");
+	Action pickupAction = new PickupAction(ACTIONPICKUP, domain, "");
+	Action putdownAction = new PutdownAction(ACTIONPUTDOWN, domain, "");
+
+	// setup propositional functions
+	PropositionalFunction holdingBlockPF = new HoldingBlockPF(
+		PFHOLDINGBLOCK, domain, new String[] { CLASSAGENT, CLASSBLOCK });
+	PropositionalFunction atExitPF = new AtExitPF(PFATEXIT, domain,
+		new String[] { CLASSAGENT, CLASSEXIT });
+
+	return domain;
+    }
+
+    public static State getCleanState(Domain domain, List<Integer> platformX,
+	    List<Integer> platformH, int nb) {
+
+	State s = new State();
+
+	// start by creating the platform objects
+	for (int i = 0; i < platformX.size(); i++) {
+	    int x = platformX.get(i);
+	    int h = platformH.get(i);
+
+	    ObjectInstance plat = new ObjectInstance(
+		    domain.getObjectClass(CLASSPLATFORM), CLASSPLATFORM + x);
+	    plat.setValue(ATTX, x);
+	    plat.setValue(ATTHEIGHT, h);
+
+	    s.addObject(plat);
+
+	}
+
+	// create n blocks
+	for (int i = 0; i < nb; i++) {
+	    s.addObject(new ObjectInstance(domain.getObjectClass(CLASSBLOCK),
+		    CLASSBLOCK + i));
+	}
+
+	// create exit
+	s.addObject(new ObjectInstance(domain.getObjectClass(CLASSEXIT),
+		CLASSEXIT + 0));
+
+	// create agent
+	s.addObject(new ObjectInstance(domain.getObjectClass(CLASSAGENT),
+		CLASSAGENT + 0));
+
+	return s;
+
+    }
+
+    public static void setAgent(State s, int x, int y, int dir, int holding) {
+	ObjectInstance agent = s.getObjectsOfTrueClass(CLASSAGENT).get(0);
+	agent.setValue(ATTX, x);
+	agent.setValue(ATTY, y);
+	agent.setValue(ATTDIR, dir);
+	agent.setValue(ATTHOLD, holding);
+    }
+
+    public static void setExit(State s, int x, int y) {
+	ObjectInstance exit = s.getObjectsOfTrueClass(CLASSEXIT).get(0);
+	exit.setValue(ATTX, x);
+	exit.setValue(ATTY, y);
+    }
+
+    public static void setBlock(State s, int i, int x, int y) {
+	ObjectInstance block = s.getObjectsOfTrueClass(CLASSBLOCK).get(i);
+	block.setValue(ATTX, x);
+	block.setValue(ATTY, y);
+    }
+
+    public static void moveHorizontally(State s, int dx) {
+
+	ObjectInstance agent = s.getObjectsOfTrueClass(CLASSAGENT).get(0);
+
+	// always set direction
+	if (dx > 0) {
+	    agent.setValue(ATTDIR, 1);
+	} else {
+	    agent.setValue(ATTDIR, 0);
+	}
+
+	int ax = agent.getDiscValForAttribute(ATTX);
+	int ay = agent.getDiscValForAttribute(ATTY);
+
+	int nx = ax + dx;
+
+	int heightAtNX = totalHeightAtXPos(s, nx);
+
+	// can only move if new position is below agent height
+	if (heightAtNX >= ay) {
+	    return; // do nothing; walled off
+	}
+
+	int ny = heightAtNX + 1; // stand on top of stack
+
+	agent.setValue(ATTX, nx);
+	agent.setValue(ATTY, ny);
+
+	moveCarriedBlockToNewAgentPosition(s, agent, ax, ay, nx, ny);
+
+    }
+
+    public static void moveUp(State s) {
+
+	ObjectInstance agent = s.getObjectsOfTrueClass(CLASSAGENT).get(0);
+
+	int ax = agent.getDiscValForAttribute(ATTX);
+	int ay = agent.getDiscValForAttribute(ATTY);
+	int dir = agent.getDiscValForAttribute(ATTDIR);
+
+	if (dir == 0) {
+	    dir = -1;
+	}
+
+	int nx = ax + dir;
+	int ny = ay + 1;
+
+	int heightAtNX = totalHeightAtXPos(s, nx);
+
+	// in order to move up, the height of world in new x position must be at
+	// the same current agent position
+	if (heightAtNX != ay) {
+	    return; // not a viable move up condition, so do nothing
+	}
+
+	agent.setValue(ATTX, nx);
+	agent.setValue(ATTY, ny);
+
+	moveCarriedBlockToNewAgentPosition(s, agent, ax, ay, nx, ny);
+
+    }
+
+    public static void pickupBlock(State s) {
+
+	ObjectInstance agent = s.getObjectsOfTrueClass(CLASSAGENT).get(0);
+
+	int holding = agent.getDiscValForAttribute(ATTHOLD);
+	if (holding == 1) {
+	    return; // already holding a block
+	}
+
+	int ax = agent.getDiscValForAttribute(ATTX);
+	int ay = agent.getDiscValForAttribute(ATTY);
+	int dir = agent.getDiscValForAttribute(ATTDIR);
+
+	if (dir == 0) {
+	    dir = -1;
+	}
+
+	// can only pick up blocks one unit away in agent facing direction and
+	// at same height as agent
+	int bx = ax + dir;
+	ObjectInstance block = getBlockAt(s, bx, ay);
+
+	if (block != null) {
+
+	    // make sure that block is the top of the world, otherwise something
+	    // is stacked above it and you cannot pick it up
+	    int mxh = totalHeightAtXPos(s, bx);
+	    if (mxh > block.getDiscValForAttribute(ATTY)) {
+		return;
+	    }
+
+	    block.setValue(ATTX, ax);
+	    block.setValue(ATTY, ay + 1);
+
+	    agent.setValue(ATTHOLD, 1);
+
+	}
+
+    }
+
+    public static void putdownBlock(State s) {
+
+	ObjectInstance agent = s.getObjectsOfTrueClass(CLASSAGENT).get(0);
+
+	int holding = agent.getDiscValForAttribute(ATTHOLD);
+	if (holding == 0) {
+	    return; // not holding a block
+	}
+
+	int ax = agent.getDiscValForAttribute(ATTX);
+	int ay = agent.getDiscValForAttribute(ATTY);
+	int dir = agent.getDiscValForAttribute(ATTDIR);
+
+	if (dir == 0) {
+	    dir = -1;
+	}
+
+	int nx = ax + dir;
+
+	int heightAtNX = totalHeightAtXPos(s, nx);
+	if (heightAtNX > ay) {
+	    return; // cannot drop block if walled off from throw position
+	}
+
+	ObjectInstance block = getBlockAt(s, ax, ay + 1); // carried block is
+							  // one unit above
+							  // agent
+	block.setValue(ATTX, nx);
+	block.setValue(ATTY, heightAtNX + 1); // stacked on top of this position
+
+	agent.setValue(ATTHOLD, 0);
+
+    }
+
+    private static void moveCarriedBlockToNewAgentPosition(State s,
+	    ObjectInstance agent, int ax, int ay, int nx, int ny) {
+	int holding = agent.getDiscValForAttribute(ATTHOLD);
+	if (holding == 1) {
+	    // then move the box being carried too
+	    ObjectInstance carriedBlock = getBlockAt(s, ax, ay + 1); // carried
+								     // block is
+								     // one unit
+								     // above
+								     // agent
+	    carriedBlock.setValue(ATTX, nx);
+	    carriedBlock.setValue(ATTY, ny + 1);
+	}
+    }
+
+    private static ObjectInstance getBlockAt(State s, int x, int y) {
+
+	List<ObjectInstance> blocks = s.getObjectsOfTrueClass(CLASSBLOCK);
+	for (ObjectInstance block : blocks) {
+	    int bx = block.getDiscValForAttribute(ATTX);
+	    int by = block.getDiscValForAttribute(ATTY);
+	    if (bx == x && by == y) {
+		return block;
+	    }
+	}
+
+	return null;
+
+    }
+
+    private static int totalHeightAtXPos(State s, int x) {
+
+	// first see if there are any blocks at this x pos and if so, what
+	// highest one is
+	List<ObjectInstance> blocks = s.getObjectsOfTrueClass(CLASSBLOCK);
+	int maxBlock = -1;
+	for (ObjectInstance block : blocks) {
+	    int bx = block.getDiscValForAttribute(ATTX);
+	    if (bx != x) {
+		continue;
+	    }
+	    int by = block.getDiscValForAttribute(ATTY);
+	    if (by > maxBlock) {
+		maxBlock = by;
+	    }
+
+	}
+
+	if (maxBlock > -1) {
+	    return maxBlock; // there are stacked blocks here which must be the
+			     // highest point
+	}
+
+	// get platform at pos x
+	ObjectInstance plat = s.getObject(CLASSPLATFORM + x);
+
+	if (plat != null) {
+	    return plat.getDiscValForAttribute(ATTHEIGHT);
+	}
+
+	return -1;
+    }
+
+    public class UpAction extends Action {
+
+	public UpAction(String name, Domain domain, String parameterClasses) {
+	    super(name, domain, parameterClasses);
+	}
+
+	public UpAction(String name, Domain domain, String[] parameterClasses) {
+	    super(name, domain, parameterClasses);
+	}
+
+	@Override
+	protected State performActionHelper(State st, String[] params) {
+	    moveUp(st);
+	    return st;
+	}
+
+    }
+
+    public class EastAction extends Action {
+
+	public EastAction(String name, Domain domain, String parameterClasses) {
+	    super(name, domain, parameterClasses);
+	}
+
+	public EastAction(String name, Domain domain, String[] parameterClasses) {
+	    super(name, domain, parameterClasses);
+	}
+
+	@Override
+	protected State performActionHelper(State st, String[] params) {
+	    moveHorizontally(st, 1);
+	    return st;
+	}
+
+    }
+
+    public class WestAction extends Action {
+
+	public WestAction(String name, Domain domain, String parameterClasses) {
+	    super(name, domain, parameterClasses);
+	}
+
+	public WestAction(String name, Domain domain, String[] parameterClasses) {
+	    super(name, domain, parameterClasses);
+	}
+
+	@Override
+	protected State performActionHelper(State st, String[] params) {
+	    moveHorizontally(st, -1);
+	    return st;
+	}
+
+    }
+
+    public class PickupAction extends Action {
+
+	public PickupAction(String name, Domain domain, String parameterClasses) {
+	    super(name, domain, parameterClasses);
+	}
+
+	public PickupAction(String name, Domain domain,
+		String[] parameterClasses) {
+	    super(name, domain, parameterClasses);
+	}
+
+	@Override
+	protected State performActionHelper(State st, String[] params) {
+	    pickupBlock(st);
+	    return st;
+	}
+
+    }
+
+    public class PutdownAction extends Action {
+
+	public PutdownAction(String name, Domain domain, String parameterClasses) {
+	    super(name, domain, parameterClasses);
+	}
+
+	public PutdownAction(String name, Domain domain,
+		String[] parameterClasses) {
+	    super(name, domain, parameterClasses);
+	}
+
+	@Override
+	protected State performActionHelper(State st, String[] params) {
+	    putdownBlock(st);
+	    return st;
+	}
+
+    }
+
+    public class HoldingBlockPF extends PropositionalFunction {
+
+	public HoldingBlockPF(String name, Domain domain,
+		String parameterClasses) {
+	    super(name, domain, parameterClasses);
+	}
+
+	public HoldingBlockPF(String name, Domain domain,
+		String[] parameterClasses) {
+	    super(name, domain, parameterClasses);
+	}
+
+	@Override
+	public boolean isTrue(State st, String[] params) {
+
+	    ObjectInstance agent = st.getObject(params[0]);
+	    ObjectInstance block = st.getObject(params[1]);
+
+	    int ax = agent.getDiscValForAttribute(ATTX);
+	    int ay = agent.getDiscValForAttribute(ATTY);
+	    int ah = agent.getDiscValForAttribute(ATTHOLD);
+
+	    int bx = block.getDiscValForAttribute(ATTX);
+	    int by = block.getDiscValForAttribute(ATTY);
+
+	    if (ax == bx && ay == by - 1 && ah == 1) {
+		return true;
+	    }
+
+	    return false;
+	}
+
+    }
+
+    public class AtExitPF extends PropositionalFunction {
+
+	public AtExitPF(String name, Domain domain, String parameterClasses) {
+	    super(name, domain, parameterClasses);
+	}
+
+	public AtExitPF(String name, Domain domain, String[] parameterClasses) {
+	    super(name, domain, parameterClasses);
+	}
+
+	@Override
+	public boolean isTrue(State st, String[] params) {
+
+	    ObjectInstance agent = st.getObject(params[0]);
+	    ObjectInstance exit = st.getObject(params[1]);
+
+	    int ax = agent.getDiscValForAttribute(ATTX);
+	    int ay = agent.getDiscValForAttribute(ATTY);
+
+	    int ex = exit.getDiscValForAttribute(ATTX);
+	    int ey = exit.getDiscValForAttribute(ATTY);
+
+	    if (ax == ex && ay == ey) {
+		return true;
+	    }
+
+	    return false;
+	}
+
+    }
+    
+    public static final char AGENT_LEFT_TOKEN = '<';
+    public static final char AGENT_RIGHT_TOKEN = '>';
+    public static final char GOAL_TOKEN = 'g';
+    public static final char BLOCK_TOKEN = 'b';
+    public static final char PLATFORM_TOKEN = 't';
+    
+    public static class DomainData {
+    	public BlockDudeDomain c;
+    	public Domain d;
+    	public State s;
+    	
+    	public DomainData(BlockDudeDomain c, Domain d, State s) {
+    		this.c = c;
+    		this.d = d;
+    		this.s = s;
+    	}
+    }
+    
+    public static class Coordinates implements Comparable<Coordinates> {
+    	public int x;
+    	public int y;
+    	
+    	public Coordinates(int x, int y) {
+    		this.x = x;
+    		this.y = y;
+    	}
+
+		@Override
+		public int compareTo(Coordinates o) {
+			if (x - o.x != 0)
+				return x - o.x;
+			else
+				return y - o.y;
+		}
+    }
+    
+	public static DomainData createDomain(char[][] lvl) {
+    	if (lvl == null || lvl.length == 0) return null; // For now just return without breaking
+    	int maxx = lvl[0].length;
+    	int maxy = lvl.length;
+    	List<Integer> px = new ArrayList<Integer>();
+    	List<Integer> ph = new ArrayList<Integer>();
+    	List<Coordinates> pc = new ArrayList<Coordinates>();
+    	List<Coordinates> bc = new ArrayList<Coordinates>();
+    	int goalx = 0, goaly = 0;
+    	int agentx = 0, agenty = 0;
+    	int agentdir = 0;
+    	int needed = 0;
+    	
+    	for (int i = 0; i < maxy; i++) {
+    		for (int j = 0; j < maxx; j++) {
+    			switch (lvl[i][j]) {
+    			case AGENT_LEFT_TOKEN:
+    				agentx = j;
+    				agenty = maxy - i;
+    				agentdir = 0;
+    				needed++;
+    				break;
+    			case AGENT_RIGHT_TOKEN:
+    				agentx = j;
+    				agenty = maxy - i;
+    				agentdir = 1;
+    				needed++;
+    				break;
+    			case GOAL_TOKEN:
+    				goalx = j;
+    				goaly = maxy - i;
+    				needed++;
+    				break;
+    			case BLOCK_TOKEN:
+    				bc.add(new Coordinates(j, maxy - i));
+    				break;
+    			case PLATFORM_TOKEN:
+    				pc.add(new Coordinates(j, maxy - i));
+    				break;
+    			}
+    		}
+    	}
+    	
+    	// Needs 1 agent and 1 goal
+    	if (needed != 2) return null; // For now just return and not do anything.
+    	
+    	Collections.sort(bc);
+    	Collections.sort(pc);
+    	
+    	for (int i = 0; i < pc.size(); i++) {
+    		Coordinates c = pc.get(i);
+    		px.add(c.x);
+    		ph.add(c.y);
+    	}
+    	
+    	BlockDudeDomain c = new BlockDudeDomain(maxx, maxy);
+    	Domain d = c.generateDomain();
+    	
+    	State s = getCleanState(d, px, ph, bc.size());
+    	setAgent(s, agentx, agenty, agentdir, 0);
+    	setExit(s, goalx, goaly);
+    	
+    	for (int i = 0; i < bc.size(); i++) {
+    		int x = bc.get(i).x;
+    		int y = bc.get(i).y;
+    		setBlock(s, i, x, y);
+    	}
+    	
+    	return new DomainData(c, d, s);
+    }
+
+    /**
+     * @param args
+     */
+    public static void main(String[] args) {
+
+	/*int maxx = 18;
+	int maxy = 18;
+
+	BlockDudeDomain constructor = new BlockDudeDomain(maxx, maxy);
+	Domain d = constructor.generateDomain();
+
+	List<Integer> px = new ArrayList<Integer>();
+	List<Integer> ph = new ArrayList<Integer>();
+
+	px.add(0);
+	px.add(2);
+	px.add(3);
+	px.add(4);
+	px.add(5);
+	px.add(6);
+	px.add(7);
+	px.add(8);
+	px.add(9);
+	px.add(11);
+	px.add(12);
+	px.add(13);
+	px.add(14);
+	px.add(15);
+	px.add(16);
+	px.add(17);
+	px.add(18);
+
+	ph.add(15);
+	ph.add(3);
+	ph.add(3);
+	ph.add(3);
+	ph.add(0);
+	ph.add(0);
+	ph.add(0);
+	ph.add(1);
+	ph.add(2);
+	ph.add(0);
+	ph.add(2);
+	ph.add(3);
+	ph.add(2);
+	ph.add(2);
+	ph.add(3);
+	ph.add(3);
+	ph.add(15);
+
+	State s = getCleanState(d, px, ph, 6);
+	BlockDudeDomain.setAgent(s, 9, 3, 1, 0);
+	BlockDudeDomain.setExit(s, 1, 0);
+
+	BlockDudeDomain.setBlock(s, 0, 5, 1);
+	BlockDudeDomain.setBlock(s, 1, 6, 1);
+	BlockDudeDomain.setBlock(s, 2, 14, 3);
+	BlockDudeDomain.setBlock(s, 3, 16, 4);
+	BlockDudeDomain.setBlock(s, 4, 17, 4);
+	BlockDudeDomain.setBlock(s, 5, 17, 5);*/
+    
+    /* WARNING: Platforms only store height!
+     * This means that platforms always extend from the bottom of the level to the given height.
+     * This makes it impossible to implement certain levels where block dude can walk under platforms.
+     * Possibly fix this in the future although we don't have to for the levels given.
+     */
+    	
+    char[][] lvl1 = 
+    {
+    		{'t', ' ', ' ', ' ', ' ', ' ', ' ', ' ', ' ', ' ', ' ', ' ', ' ', ' ', ' ', ' ', ' ', ' ', ' ', 't'},
+    		{' ', ' ', ' ', ' ', ' ', ' ', ' ', ' ', ' ', ' ', ' ', ' ', ' ', ' ', ' ', ' ', ' ', ' ', ' ', ' '},
+    		{' ', ' ', ' ', ' ', ' ', ' ', ' ', ' ', ' ', ' ', ' ', ' ', ' ', ' ', ' ', ' ', ' ', ' ', ' ', ' '},
+    		{' ', ' ', ' ', ' ', 't', ' ', ' ', ' ', ' ', ' ', ' ', ' ', 't', ' ', ' ', ' ', ' ', ' ', ' ', ' '},
+    		{' ', 'g', ' ', ' ', ' ', 'b', ' ', ' ', 't', ' ', 'b', ' ', ' ', ' ', 'b', ' ', '>', ' ', ' ', ' '},
+    		{' ', 't', 't', 't', ' ', 't', 't', 't', ' ', 't', 't', 't', ' ', 't', 't', 't', 't', 't', 't', ' '},
+    		{' ', ' ', ' ', ' ', ' ', ' ', ' ', ' ', ' ', ' ', ' ', ' ', ' ', ' ', ' ', ' ', ' ', ' ', ' ', ' '}
+    };
+    
+    /*
+    char[][] lvl1 = 
+    {
+    		{'t', ' ', ' ', ' ', ' ', ' ', ' ', ' ', ' ', ' ', ' ', ' ', ' ', ' ', ' ', ' ', ' ', ' ', ' ', 't'},
+    		{'t', ' ', ' ', ' ', ' ', ' ', ' ', ' ', ' ', ' ', ' ', ' ', ' ', ' ', ' ', ' ', ' ', ' ', ' ', 't'},
+    		{'t', ' ', ' ', ' ', ' ', ' ', ' ', ' ', ' ', ' ', ' ', ' ', ' ', ' ', ' ', ' ', ' ', ' ', ' ', 't'},
+    		{'t', ' ', ' ', ' ', 't', ' ', ' ', ' ', ' ', ' ', ' ', ' ', 't', ' ', ' ', ' ', ' ', ' ', ' ', 't'},
+    		{'t', 'g', ' ', ' ', 't', 'b', ' ', ' ', 't', ' ', 'b', ' ', 't', ' ', 'b', ' ', '>', ' ', ' ', 't'},
+    		{'t', 't', 't', 't', 't', 't', 't', 't', 't', 't', 't', 't', 't', 't', 't', 't', 't', 't', 't', 't'},
+    		{' ', ' ', ' ', ' ', ' ', ' ', ' ', ' ', ' ', ' ', ' ', ' ', ' ', ' ', ' ', ' ', ' ', ' ', ' ', ' '}
+    };
+    */
+    
+    char[][] lvl2 =
+	{
+		{' ', ' ', ' ', ' ', ' ', ' ', ' ', ' ', ' ', ' ', ' ', ' ', ' ', ' ', ' ', ' ', ' ', ' ', ' ', ' ', ' ', 't'},
+		{' ', ' ', ' ', ' ', ' ', ' ', ' ', ' ', ' ', ' ', ' ', ' ', ' ', ' ', ' ', ' ', ' ', ' ', ' ', ' ', ' ', ' '},
+		{'t', ' ', ' ', ' ', ' ', ' ', ' ', ' ', ' ', ' ', ' ', ' ', ' ', ' ', ' ', ' ', ' ', ' ', ' ', ' ', ' ', ' '},
+		{' ', 'g', ' ', ' ', ' ', ' ', ' ', ' ', ' ', ' ', ' ', ' ', ' ', ' ', ' ', ' ', ' ', ' ', ' ', ' ', ' ', ' '},
+		{' ', 't', ' ', ' ', ' ', ' ', ' ', ' ', ' ', ' ', ' ', ' ', ' ', ' ', ' ', ' ', ' ', ' ', ' ', ' ', ' ', ' '},
+		{' ', ' ', ' ', ' ', ' ', ' ', ' ', ' ', ' ', ' ', ' ', ' ', ' ', 't', ' ', ' ', 'b', ' ', ' ', ' ', ' ', ' '},
+		{' ', ' ', ' ', ' ', ' ', ' ', ' ', ' ', ' ', ' ', ' ', ' ', ' ', ' ', 'b', ' ', 'b', 'b', '<', ' ', ' ', ' '},
+		{' ', ' ', 't', 't', 't', 't', ' ', ' ', ' ', 't', 't', 't', 't', ' ', 't', 't', 't', 't', 't', 't', 't', ' '},
+		{' ', ' ', ' ', ' ', ' ', ' ', ' ', ' ', 'b', ' ', ' ', ' ', ' ', ' ', ' ', ' ', ' ', ' ', ' ', ' ', ' ', ' '},
+		{' ', ' ', ' ', ' ', ' ', ' ', 't', 't', 't', ' ', ' ', ' ', ' ', ' ', ' ', ' ', ' ', ' ', ' ', ' ', ' ', ' '}
+	};
+    
+    char[][] lvl3 =
+	{
+		{'t', ' ', ' ', ' ', ' ', ' ', ' ', ' ', ' ', ' ', ' ', ' ', ' ', ' ', ' ', ' ', ' ', ' ', 't'},
+		{' ', ' ', ' ', ' ', ' ', ' ', ' ', ' ', ' ', ' ', ' ', ' ', ' ', ' ', ' ', ' ', ' ', ' ', ' '},
+		{' ', ' ', ' ', ' ', ' ', ' ', ' ', ' ', ' ', ' ', ' ', ' ', ' ', ' ', ' ', ' ', ' ', ' ', ' '},
+		{' ', ' ', ' ', ' ', ' ', ' ', ' ', ' ', ' ', ' ', ' ', ' ', ' ', ' ', ' ', ' ', ' ', ' ', ' '},
+		{' ', ' ', ' ', ' ', ' ', ' ', ' ', ' ', ' ', ' ', ' ', ' ', ' ', ' ', ' ', ' ', ' ', ' ', ' '},
+		{' ', ' ', ' ', ' ', ' ', ' ', ' ', ' ', ' ', ' ', ' ', ' ', ' ', ' ', ' ', ' ', ' ', ' ', ' '},
+		{' ', ' ', 't', 't', 't', ' ', ' ', ' ', ' ', '<', ' ', ' ', ' ', 't', ' ', ' ', 't', 't', ' '},
+		{' ', ' ', ' ', ' ', ' ', ' ', ' ', ' ', ' ', 't', ' ', ' ', 't', ' ', 't', 't', ' ', ' ', ' '},
+		{' ', ' ', ' ', ' ', ' ', 'b', 'b', ' ', 't', ' ', ' ', ' ', ' ', ' ', ' ', ' ', ' ', ' ', ' '},
+		{' ', 'g', ' ', ' ', ' ', 't', 't', 't', ' ', ' ', ' ', 't', ' ', ' ', ' ', ' ', ' ', ' ', ' '},
+		{' ', 't', ' ', ' ', ' ', ' ', ' ', ' ', ' ', ' ', 't', ' ', ' ', ' ', ' ', ' ', ' ', ' ', ' '}
+	};
+    
+    char[][] lvl5 = 
+    {
+    		{' ', ' ', ' ', ' ', ' ', ' ', ' ', ' ', ' ', ' ', ' ', ' ', ' ', ' ', ' ', ' ', ' ', ' ', ' ', ' ', ' ', ' '},
+    		{' ', ' ', ' ', ' ', ' ', ' ', ' ', ' ', ' ', ' ', ' ', ' ', ' ', ' ', ' ', ' ', ' ', ' ', ' ', ' ', ' ', 't'},
+    		{'t', ' ', ' ', ' ', ' ', ' ', ' ', ' ', ' ', ' ', ' ', ' ', ' ', ' ', ' ', ' ', ' ', ' ', ' ', ' ', ' ', ' '},
+    		{' ', ' ', ' ', ' ', ' ', ' ', ' ', ' ', ' ', ' ', ' ', ' ', ' ', ' ', ' ', ' ', ' ', ' ', ' ', ' ', ' ', ' '},
+    		{' ', ' ', ' ', ' ', ' ', ' ', ' ', ' ', ' ', ' ', ' ', ' ', ' ', ' ', ' ', ' ', ' ', ' ', ' ', ' ', ' ', ' '},
+    		{' ', ' ', ' ', ' ', ' ', ' ', 't', ' ', ' ', ' ', ' ', ' ', ' ', ' ', ' ', ' ', ' ', ' ', ' ', ' ', ' ', ' '},
+    		{' ', ' ', ' ', ' ', ' ', ' ', ' ', ' ', ' ', ' ', ' ', ' ', ' ', ' ', ' ', ' ', ' ', ' ', ' ', ' ', ' ', ' '},
+    		{' ', ' ', ' ', ' ', ' ', ' ', ' ', 'b', 'b', 'b', 'b', ' ', ' ', ' ', ' ', ' ', ' ', ' ', ' ', ' ', ' ', ' '},
+    		{' ', 'g', ' ', ' ', ' ', 't', ' ', 't', 't', 't', 't', 't', '<', ' ', ' ', ' ', ' ', ' ', ' ', ' ', ' ', ' '},
+    		{' ', 't', ' ', 't', 't', ' ', ' ', ' ', ' ', ' ', ' ', ' ', 't', ' ', 't', ' ', ' ', ' ', ' ', ' ', 'b', ' '},
+    		{' ', ' ', ' ', ' ', ' ', ' ', ' ', ' ', ' ', ' ', ' ', ' ', ' ', ' ', ' ', 't', ' ', ' ', ' ', 'b', 'b', ' '},
+    		{' ', ' ', ' ', ' ', ' ', ' ', ' ', ' ', ' ', ' ', ' ', ' ', ' ', ' ', ' ', ' ', ' ', ' ', 'b', 'b', 'b', ' '},
+    		{' ', ' ', 't', ' ', ' ', ' ', ' ', ' ', ' ', ' ', ' ', ' ', ' ', ' ', ' ', ' ', 't', 't', 't', 't', 't', ' '},
+    		{' ', ' ', ' ', ' ', ' ', ' ', ' ', ' ', ' ', ' ', ' ', ' ', ' ', 't', ' ', ' ', ' ', ' ', ' ', ' ', ' ', ' '}
+    };
+    
+    lvl5[0][0] = ' ';
+    
+    /*
+    char[][] lvl5 = 
+    {
+    		{' ', ' ', ' ', ' ', ' ', 't', 't', 't', ' ', ' ', ' ', ' ', 't', 't', 't', 't', 't', 't', 't', 't', 't', ' '},
+    		{' ', 't', 't', 't', 't', ' ', ' ', ' ', 't', 't', 't', 't', ' ', ' ', ' ', ' ', ' ', ' ', ' ', ' ', ' ', 't'},
+    		{'t', ' ', ' ', ' ', ' ', ' ', ' ', ' ', ' ', ' ', ' ', ' ', ' ', ' ', ' ', ' ', ' ', ' ', ' ', ' ', ' ', 't'},
+    		{'t', ' ', ' ', ' ', ' ', ' ', ' ', ' ', ' ', ' ', ' ', ' ', ' ', ' ', ' ', ' ', ' ', ' ', ' ', ' ', ' ', 't'},
+    		{'t', ' ', ' ', ' ', ' ', ' ', ' ', ' ', ' ', ' ', ' ', ' ', ' ', ' ', ' ', ' ', ' ', ' ', ' ', ' ', ' ', 't'},
+    		{'t', ' ', ' ', ' ', ' ', ' ', 't', ' ', ' ', ' ', ' ', ' ', ' ', ' ', ' ', ' ', ' ', ' ', ' ', ' ', ' ', 't'},
+    		{'t', ' ', ' ', ' ', ' ', ' ', 't', ' ', ' ', ' ', ' ', ' ', ' ', ' ', ' ', ' ', ' ', ' ', ' ', ' ', ' ', 't'},
+    		{'t', ' ', ' ', ' ', ' ', ' ', 't', 'b', 'b', 'b', 'b', ' ', ' ', ' ', ' ', ' ', ' ', ' ', ' ', ' ', ' ', 't'},
+    		{'t', 'g', ' ', ' ', ' ', 't', 't', 't', 't', 't', 't', 't', '<', ' ', ' ', ' ', ' ', ' ', ' ', ' ', ' ', 't'},
+    		{'t', 't', ' ', 't', 't', 't', ' ', ' ', ' ', ' ', ' ', 't', 't', ' ', 't', ' ', ' ', ' ', ' ', ' ', 'b', 't'},
+    		{' ', 't', ' ', 't', ' ', ' ', ' ', ' ', ' ', ' ', ' ', ' ', 't', ' ', 't', 't', ' ', ' ', ' ', 'b', 'b', 't'},
+    		{' ', 't', ' ', 't', ' ', ' ', ' ', ' ', ' ', ' ', ' ', ' ', 't', ' ', 't', 't', ' ', ' ', 'b', 'b', 'b', 't'},
+    		{' ', 't', 't', 't', ' ', ' ', ' ', ' ', ' ', ' ', ' ', ' ', 't', ' ', 't', 't', 't', 't', 't', 't', 't', 't'},
+    		{' ', ' ', ' ', ' ', ' ', ' ', ' ', ' ', ' ', ' ', ' ', ' ', 't', 't', 't', ' ', ' ', ' ', ' ', ' ', ' ', ' '}
+    };
+    
+     */
+    
+    DomainData dd = BlockDudeDomain.createDomain(lvl5);
+    
+    Domain d = dd.d;
+    State s = dd.s;
+    BlockDudeDomain constructor = dd.c;
+
+	int expMode = 1;
+	if (args.length > 0) {
+	    if (args[0].equals("v")) {
+		expMode = 1;
+	    }
+	}
+
+	if (expMode == 0) {
+
+	    TerminalExplorer exp = new TerminalExplorer(d);
+	    exp.addActionShortHand("u", ACTIONUP);
+	    exp.addActionShortHand("e", ACTIONEAST);
+	    exp.addActionShortHand("w", ACTIONWEST);
+	    exp.addActionShortHand("p", ACTIONPICKUP);
+	    exp.addActionShortHand("d", ACTIONPUTDOWN);
+
+	} else if (expMode == 1) {
+
+	    Visualizer v = BlockDudeVisualizer.getVisualizer(constructor.minx,
+		    constructor.maxx, constructor.miny, constructor.maxy);
+	    VisualExplorer exp = new VisualExplorer(d, v, s);
+	    exp.enableEpisodeRecording("'",	"]");
+
+	    // use w-s-a-d-x
+	    exp.addKeyAction("w", ACTIONUP);
+	    exp.addKeyAction("s", ACTIONPICKUP);
+	    exp.addKeyAction("a", ACTIONWEST);
+	    exp.addKeyAction("d", ACTIONEAST);
+	    exp.addKeyAction("x", ACTIONPUTDOWN);
+
+	    exp.initGUI();
+	}
+
+    }
+
+}