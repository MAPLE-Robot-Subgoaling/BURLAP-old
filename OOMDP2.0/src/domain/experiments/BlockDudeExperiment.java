package domain.experiments;

import java.io.BufferedWriter;
import java.io.File;
import java.io.FileWriter;
import java.io.IOException;
import java.util.ArrayList;
import java.util.HashMap;
import java.util.List;
import java.util.Map;
import java.util.Map.Entry;
import java.util.Random;
import java.util.Set;

import burlap.behavior.policyblocks.AbstractedOption;
import burlap.behavior.policyblocks.AbstractedPolicy;
import burlap.behavior.policyblocks.PolicyBlocksPolicy;
import burlap.behavior.singleagent.EpisodeAnalysis;
import burlap.behavior.singleagent.learning.tdmethods.QLearning;
import burlap.behavior.singleagent.options.Option;
import burlap.behavior.singleagent.planning.StateConditionTest;
import burlap.behavior.singleagent.planning.deterministic.GoalConditionTF;
import burlap.behavior.statehashing.DiscreteStateHashFactory;
import burlap.behavior.statehashing.StateHashFactory;
import burlap.behavior.statehashing.StateHashTuple;
import burlap.oomdp.core.Domain;
import burlap.oomdp.core.ObjectInstance;
import burlap.oomdp.core.PropositionalFunction;
import burlap.oomdp.core.State;
import burlap.oomdp.singleagent.Action;
import burlap.oomdp.singleagent.GroundedAction;
import burlap.oomdp.singleagent.common.UniformCostRF;
import domain.blockdude.BlockDudeDomain;
import domain.blockdude.BlockDudeDomain.DomainData;

public class BlockDudeExperiment {
    public static PolicyBlocksPolicy runBlockDudeBaseLearning(
	    StateHashFactory hf, char[][] level, int episodes, double epsilon,
	    int maxsteps, String name) {
	long time = System.currentTimeMillis();
	System.out.println("Learning base policy " + name + ".");
	final DomainData dd = BlockDudeDomain.createDomain(level);
	QLearning Q = new QLearning(dd.d, new UniformCostRF(),
		new GoalConditionTF(new StateConditionTest() {
		    private PropositionalFunction pf = dd.d
			    .getPropFunction(BlockDudeDomain.PFATEXIT);

		    @Override
		    public boolean satisfies(State s) {
			return pf.isTrue(s, new String[] { "agent0", "exit0" });
		    }
		}), 0.95, hf, 0.2, 0.99, maxsteps - 1);

	PolicyBlocksPolicy policy = new PolicyBlocksPolicy(Q, epsilon);
	Q.setLearningPolicy(policy);

	for (int i = 0; i < episodes; i++) {
	    Q.runLearningEpisodeFrom(dd.s);
	}

	System.out.println("Finished base policy " + name + " in "
		+ (System.currentTimeMillis() - time) / 1000.0 + " seconds.");

	return policy;
    }

    public static PolicyBlocksPolicy runBlockDudeOptionLearning(
	    StateHashFactory hf, Option o, char[][] level, int episodes,
	    double epsilon, int maxsteps, String path) throws IOException {
	return runBlockDudeOptionLearning(hf,
		AbstractedPolicy.singletonList(o), level, episodes, epsilon,
		maxsteps, path);
    }

    public static PolicyBlocksPolicy runBlockDudeOptionLearning(
	    StateHashFactory hf, List<Option> os, char[][] level, int episodes,
	    double epsilon, int maxsteps, String path) throws IOException {
	final DomainData dd = BlockDudeDomain.createDomain(level);
	QLearning Q = new QLearning(dd.d, new UniformCostRF(),
		new GoalConditionTF(new StateConditionTest() {
		    private PropositionalFunction pf = dd.d
			    .getPropFunction(BlockDudeDomain.PFATEXIT);

		    @Override
		    public boolean satisfies(State s) {
			return pf.isTrue(s, new String[] { "agent0", "exit0" });
		    }
		}), 0.95, hf, 0.2, 0.99, maxsteps - 1);

	for (Option o : os) {
	    Q.addNonDomainReferencedAction(o);
	}
	PolicyBlocksPolicy policy = new PolicyBlocksPolicy(Q, epsilon);
	Q.setLearningPolicy(policy);

	long cumulS = 0;
	long cumulR = 0;
	File fS = new File(path + "-Steps.csv");
	File fR = new File(path + "-Reward.csv");
	BufferedWriter bS = new BufferedWriter(new FileWriter(fS));
	bS.write("Episode,Steps\n");
	BufferedWriter bR = new BufferedWriter(new FileWriter(fR));
	bR.write("Episode,Reward\n");

	for (int i = 0; i < episodes; i++) {
	    EpisodeAnalysis analyzer = new EpisodeAnalysis();
	    analyzer = Q.runLearningEpisodeFrom(dd.s);

	    if (i % 500 == 0) {
		System.out.println("Episode " + i + ": "
			+ analyzer.numTimeSteps());
	    }
	    cumulS += analyzer.numTimeSteps();
	    cumulR += ExperimentUtils.sum(analyzer.rewardSequence);

	    bS.write((i + 1) + "," + cumulS + "\n");
	    bR.write((i + 1) + "," + cumulR + "\n");

	    // analyzer.writeToFile(String.format("output/e%03d", i), sp);
	}

	bS.close();
	bR.close();

	return policy;
    }

    /**
     * Generates a random options defined over a random chunk of the state space
     * 
     * @param hf
     * @param actionSpace
     * @param stateSpace
     * @return a AbstractedOption randomly initialized
     */
    public static AbstractedOption generateRandomOption(StateHashFactory hf,
	    Domain d, List<Action> actionSpace, Set<StateHashTuple> stateSpace) {
	Map<StateHashTuple, GroundedAction> policy = new HashMap<StateHashTuple, GroundedAction>();
	Random rand = new Random();
	int count = 0;
	int max = rand.nextInt((stateSpace.size()));

	// Samples from the state space
	for (StateHashTuple s : stateSpace) {
	    if (count >= max) {
		break;
	    }
	    policy.put(
		    s,
		    new GroundedAction(actionSpace.get(rand.nextInt(actionSpace
			    .size())), ""));
	    count++;
	}

	System.out.println(count);
	System.out.println(stateSpace.size());
	return new AbstractedOption(hf, policy, d.getActions(), 0., "random");
    }

    public static AbstractedOption craftOption(int episodes, double epsilon,
	    int stateCap) {
	char[][] lvl = { { ' ', ' ', ' ', ' ', ' ', ' ', ' ' },
		{ ' ', 't', 't', 't', ' ', ' ', ' ' },
		{ ' ', ' ', ' ', ' ', 'b', ' ', ' ' },
		{ ' ', ' ', ' ', ' ', ' ', 'b', '<' },
		{ 'g', ' ', ' ', ' ', 't', 't', 't' },
		{ 't', ' ', ' ', ' ', ' ', ' ', ' ' } };

	DomainData dd = BlockDudeDomain.createDomain(lvl);
	DiscreteStateHashFactory hf = new DiscreteStateHashFactory();
	hf.setAttributesForClass(BlockDudeDomain.CLASSAGENT,
		dd.d.getObjectClass(BlockDudeDomain.CLASSAGENT).attributeList);
	hf.setAttributesForClass(BlockDudeDomain.CLASSBLOCK,
		dd.d.getObjectClass(BlockDudeDomain.CLASSBLOCK).attributeList);
	hf.setAttributesForClass(BlockDudeDomain.CLASSEXIT,
		dd.d.getObjectClass(BlockDudeDomain.CLASSEXIT).attributeList);

	PolicyBlocksPolicy p = runBlockDudeBaseLearning(hf, lvl, episodes,
		epsilon, stateCap, "craft");

	return new AbstractedOption(hf, p.policy, dd.d.getActions(), 0., "Crafted");
    }

    public static void main(String[] args) throws IOException {
	String path = "/home/nick/burlap-stuff/blockdude/";
	for (int i = 1; i <= 20; i++) {
	    String oldPath = path;
	    path = path + i + "/";
	    driver(path);
	    path = oldPath;
	}
    }
    
    public static void driver(String path) throws IOException {
	char[][] lvla = {
		{ 't', 'g', ' ', ' ', ' ', ' ', ' ', ' ', 't' },
		{ ' ', 't', ' ', ' ', ' ', ' ', ' ', ' ', ' ' },
		{ ' ', ' ', 'b', ' ', ' ', ' ', ' ', '<', ' ' },
		{ ' ', ' ', 'b', 'b', ' ', ' ', ' ', 't', ' ' },
		{ ' ', ' ', 't', 't', 't', ' ', 't', ' ', ' ' },
		{ ' ', ' ', ' ', ' ', ' ', 't', ' ', ' ', ' ' } };

	char[][] lvlb = {
		{ 't', 'g', ' ', ' ', ' ', ' ', ' ', ' ', 't' },
		{ ' ', 't', ' ', ' ', ' ', ' ', ' ', ' ', ' ' },
		{ ' ', ' ', ' ', ' ', ' ', ' ', 'b', '<', ' ' },
		{ ' ', ' ', 'b', 'b', ' ', ' ', ' ', 't', ' ' },
		{ ' ', ' ', 't', 't', 't', ' ', 't', ' ', ' ' },
		{ ' ', ' ', ' ', ' ', ' ', 't', ' ', ' ', ' ' } };

	char[][] lvlc = {
		{ 't', 'g', ' ', ' ', ' ', ' ', ' ', ' ', 't' },
		{ ' ', 't', ' ', ' ', ' ', ' ', ' ', ' ', ' ' },
		{ ' ', ' ', ' ', 'b', ' ', ' ', ' ', '<', ' ' },
		{ ' ', ' ', ' ', 'b', 'b', ' ', ' ', 't', ' ' },
		{ ' ', ' ', 't', 't', 't', 'b', 't', ' ', ' ' },
		{ ' ', ' ', ' ', ' ', ' ', 't', ' ', ' ', ' ' } };

	char[][] lvld = {
		{ 't', 'g', ' ', ' ', ' ', ' ', ' ', ' ', 't' },
		{ ' ', 't', ' ', ' ', ' ', ' ', ' ', ' ', ' ' },
		{ ' ', ' ', ' ', ' ', ' ', ' ', ' ', '<', ' ' },
		{ ' ', ' ', ' ', 'b', ' ', 'b', 'b', 't', ' ' },
		{ ' ', ' ', 't', 't', 't', ' ', 't', ' ', ' ' },
		{ ' ', ' ', ' ', ' ', ' ', 't', ' ', ' ', ' ' } };

	char[][] lvle = {
		{ 't', 'g', ' ', ' ', ' ', ' ', ' ', ' ', 't' },
		{ ' ', 't', ' ', ' ', ' ', ' ', ' ', ' ', ' ' },
		{ ' ', ' ', ' ', ' ', ' ', ' ', 'b', '<', ' ' },
		{ ' ', ' ', 'b', 'b', ' ', ' ', 'b', 't', ' ' },
		{ ' ', ' ', 't', 't', 't', 'b', 't', ' ', ' ' },
		{ ' ', ' ', ' ', ' ', ' ', 't', ' ', ' ', ' ' } };

	char[][] lvlt = {
		{ 't', 'g', ' ', ' ', ' ', ' ', ' ', ' ', 't' },
		{ ' ', 't', ' ', ' ', ' ', ' ', ' ', ' ', ' ' },
		{ ' ', ' ', 'b', ' ', ' ', ' ', 'b', '<', ' ' },
		{ ' ', ' ', ' ', ' ', ' ', ' ', ' ', 't', ' ' },
		{ ' ', ' ', 't', 't', 't', ' ', 't', ' ', ' ' },
		{ ' ', ' ', ' ', ' ', ' ', 't', ' ', ' ', ' ' } };

	double epsilon = 0.5;
	int episodes = 10000;
	int stateCap = 50;
	long startTime = System.currentTimeMillis();
	DomainData dd = BlockDudeDomain.createDomain(lvla);
	DiscreteStateHashFactory hf = new DiscreteStateHashFactory();
	hf.setAttributesForClass(BlockDudeDomain.CLASSAGENT,
		dd.d.getObjectClass(BlockDudeDomain.CLASSAGENT).attributeList);
	hf.setAttributesForClass(BlockDudeDomain.CLASSBLOCK,
		dd.d.getObjectClass(BlockDudeDomain.CLASSBLOCK).attributeList);
	hf.setAttributesForClass(BlockDudeDomain.CLASSEXIT,
		dd.d.getObjectClass(BlockDudeDomain.CLASSEXIT).attributeList);

	List<PolicyBlocksPolicy> toMerge = new ArrayList<PolicyBlocksPolicy>();

	toMerge.add(runBlockDudeBaseLearning(hf, lvla, episodes, epsilon,
		stateCap, "A"));
	toMerge.add(runBlockDudeBaseLearning(hf, lvlb, episodes, epsilon,
		stateCap, "B"));
	toMerge.add(runBlockDudeBaseLearning(hf, lvlc, episodes, epsilon,
		stateCap, "C"));
	toMerge.add(runBlockDudeBaseLearning(hf, lvld, episodes, epsilon,
		stateCap, "D"));
	toMerge.add(runBlockDudeBaseLearning(hf, lvle, episodes, epsilon,
		stateCap, "E"));

	for (PolicyBlocksPolicy merge : toMerge) {
	    removePlatforms(merge);
	}

	long mTime = System.currentTimeMillis();
	System.out.println("Starting merging.");
	List<Entry<AbstractedPolicy, Double>> merged = AbstractedPolicy
		.powerMerge(hf, toMerge, 5, 1);
	System.out.println(merged.size());
	System.out.println(merged.get(0).getKey().size() + ": "
		+ merged.get(0).getValue());
	AbstractedOption o1 = new AbstractedOption(hf, merged.get(0).getKey()
		.getPolicy(), dd.d.getActions(), 0., "one");
	System.out.println("Merging complete. Took "
		+ (System.currentTimeMillis() - mTime) / 1000.0 + " seconds.");

	PolicyBlocksPolicy qPolicy = runBlockDudeOptionLearning(hf,
		new ArrayList<Option>(), lvlt, episodes, epsilon, stateCap,
		path + "Q-Learning");

	runBlockDudeOptionLearning(hf, o1, lvlt, episodes, epsilon, stateCap,
		path + "P-MODAL");

	AbstractedOption oR = generateRandomOption(hf, dd.d, dd.d.getActions(),
		qPolicy.policy.keySet());
	runBlockDudeOptionLearning(hf, oR, lvlt, episodes, epsilon, stateCap,
		path + "Random");
<<<<<<< HEAD
	
	AbstractedOption oC = new AbstractedOption(hf, qPolicy.policy, dd.d.getActions(), 0., "Crafted");
=======

	AbstractedOption oC = new AbstractedOption(hf, qPolicy.policy,
		dd.d.getActions(), "Crafted");
>>>>>>> 10142780
	// craftOption(episodes, 0.0, stateCap);
	System.out.println(oC.size());
	runBlockDudeOptionLearning(hf, oC, lvlt, episodes, epsilon, stateCap,
		path + "Handcrafted");

	System.out.println("Experiment finished. Took "
		+ (System.currentTimeMillis() - startTime) / 1000.0
		+ " seconds.");
    }

    public static void removePlatforms(PolicyBlocksPolicy p) {
	for (StateHashTuple sh : p.policy.keySet()) {
	    for (ObjectInstance oi : sh.s.getObjectsOfTrueClass("platform")) {
		sh.s.removeObject(oi.getName());
	    }
	}
    }
}
<|MERGE_RESOLUTION|>--- conflicted
+++ resolved
@@ -1,321 +1,315 @@
-package domain.experiments;
-
-import java.io.BufferedWriter;
-import java.io.File;
-import java.io.FileWriter;
-import java.io.IOException;
-import java.util.ArrayList;
-import java.util.HashMap;
-import java.util.List;
-import java.util.Map;
-import java.util.Map.Entry;
-import java.util.Random;
-import java.util.Set;
-
-import burlap.behavior.policyblocks.AbstractedOption;
-import burlap.behavior.policyblocks.AbstractedPolicy;
-import burlap.behavior.policyblocks.PolicyBlocksPolicy;
-import burlap.behavior.singleagent.EpisodeAnalysis;
-import burlap.behavior.singleagent.learning.tdmethods.QLearning;
-import burlap.behavior.singleagent.options.Option;
-import burlap.behavior.singleagent.planning.StateConditionTest;
-import burlap.behavior.singleagent.planning.deterministic.GoalConditionTF;
-import burlap.behavior.statehashing.DiscreteStateHashFactory;
-import burlap.behavior.statehashing.StateHashFactory;
-import burlap.behavior.statehashing.StateHashTuple;
-import burlap.oomdp.core.Domain;
-import burlap.oomdp.core.ObjectInstance;
-import burlap.oomdp.core.PropositionalFunction;
-import burlap.oomdp.core.State;
-import burlap.oomdp.singleagent.Action;
-import burlap.oomdp.singleagent.GroundedAction;
-import burlap.oomdp.singleagent.common.UniformCostRF;
-import domain.blockdude.BlockDudeDomain;
-import domain.blockdude.BlockDudeDomain.DomainData;
-
-public class BlockDudeExperiment {
-    public static PolicyBlocksPolicy runBlockDudeBaseLearning(
-	    StateHashFactory hf, char[][] level, int episodes, double epsilon,
-	    int maxsteps, String name) {
-	long time = System.currentTimeMillis();
-	System.out.println("Learning base policy " + name + ".");
-	final DomainData dd = BlockDudeDomain.createDomain(level);
-	QLearning Q = new QLearning(dd.d, new UniformCostRF(),
-		new GoalConditionTF(new StateConditionTest() {
-		    private PropositionalFunction pf = dd.d
-			    .getPropFunction(BlockDudeDomain.PFATEXIT);
-
-		    @Override
-		    public boolean satisfies(State s) {
-			return pf.isTrue(s, new String[] { "agent0", "exit0" });
-		    }
-		}), 0.95, hf, 0.2, 0.99, maxsteps - 1);
-
-	PolicyBlocksPolicy policy = new PolicyBlocksPolicy(Q, epsilon);
-	Q.setLearningPolicy(policy);
-
-	for (int i = 0; i < episodes; i++) {
-	    Q.runLearningEpisodeFrom(dd.s);
-	}
-
-	System.out.println("Finished base policy " + name + " in "
-		+ (System.currentTimeMillis() - time) / 1000.0 + " seconds.");
-
-	return policy;
-    }
-
-    public static PolicyBlocksPolicy runBlockDudeOptionLearning(
-	    StateHashFactory hf, Option o, char[][] level, int episodes,
-	    double epsilon, int maxsteps, String path) throws IOException {
-	return runBlockDudeOptionLearning(hf,
-		AbstractedPolicy.singletonList(o), level, episodes, epsilon,
-		maxsteps, path);
-    }
-
-    public static PolicyBlocksPolicy runBlockDudeOptionLearning(
-	    StateHashFactory hf, List<Option> os, char[][] level, int episodes,
-	    double epsilon, int maxsteps, String path) throws IOException {
-	final DomainData dd = BlockDudeDomain.createDomain(level);
-	QLearning Q = new QLearning(dd.d, new UniformCostRF(),
-		new GoalConditionTF(new StateConditionTest() {
-		    private PropositionalFunction pf = dd.d
-			    .getPropFunction(BlockDudeDomain.PFATEXIT);
-
-		    @Override
-		    public boolean satisfies(State s) {
-			return pf.isTrue(s, new String[] { "agent0", "exit0" });
-		    }
-		}), 0.95, hf, 0.2, 0.99, maxsteps - 1);
-
-	for (Option o : os) {
-	    Q.addNonDomainReferencedAction(o);
-	}
-	PolicyBlocksPolicy policy = new PolicyBlocksPolicy(Q, epsilon);
-	Q.setLearningPolicy(policy);
-
-	long cumulS = 0;
-	long cumulR = 0;
-	File fS = new File(path + "-Steps.csv");
-	File fR = new File(path + "-Reward.csv");
-	BufferedWriter bS = new BufferedWriter(new FileWriter(fS));
-	bS.write("Episode,Steps\n");
-	BufferedWriter bR = new BufferedWriter(new FileWriter(fR));
-	bR.write("Episode,Reward\n");
-
-	for (int i = 0; i < episodes; i++) {
-	    EpisodeAnalysis analyzer = new EpisodeAnalysis();
-	    analyzer = Q.runLearningEpisodeFrom(dd.s);
-
-	    if (i % 500 == 0) {
-		System.out.println("Episode " + i + ": "
-			+ analyzer.numTimeSteps());
-	    }
-	    cumulS += analyzer.numTimeSteps();
-	    cumulR += ExperimentUtils.sum(analyzer.rewardSequence);
-
-	    bS.write((i + 1) + "," + cumulS + "\n");
-	    bR.write((i + 1) + "," + cumulR + "\n");
-
-	    // analyzer.writeToFile(String.format("output/e%03d", i), sp);
-	}
-
-	bS.close();
-	bR.close();
-
-	return policy;
-    }
-
-    /**
-     * Generates a random options defined over a random chunk of the state space
-     * 
-     * @param hf
-     * @param actionSpace
-     * @param stateSpace
-     * @return a AbstractedOption randomly initialized
-     */
-    public static AbstractedOption generateRandomOption(StateHashFactory hf,
-	    Domain d, List<Action> actionSpace, Set<StateHashTuple> stateSpace) {
-	Map<StateHashTuple, GroundedAction> policy = new HashMap<StateHashTuple, GroundedAction>();
-	Random rand = new Random();
-	int count = 0;
-	int max = rand.nextInt((stateSpace.size()));
-
-	// Samples from the state space
-	for (StateHashTuple s : stateSpace) {
-	    if (count >= max) {
-		break;
-	    }
-	    policy.put(
-		    s,
-		    new GroundedAction(actionSpace.get(rand.nextInt(actionSpace
-			    .size())), ""));
-	    count++;
-	}
-
-	System.out.println(count);
-	System.out.println(stateSpace.size());
-	return new AbstractedOption(hf, policy, d.getActions(), 0., "random");
-    }
-
-    public static AbstractedOption craftOption(int episodes, double epsilon,
-	    int stateCap) {
-	char[][] lvl = { { ' ', ' ', ' ', ' ', ' ', ' ', ' ' },
-		{ ' ', 't', 't', 't', ' ', ' ', ' ' },
-		{ ' ', ' ', ' ', ' ', 'b', ' ', ' ' },
-		{ ' ', ' ', ' ', ' ', ' ', 'b', '<' },
-		{ 'g', ' ', ' ', ' ', 't', 't', 't' },
-		{ 't', ' ', ' ', ' ', ' ', ' ', ' ' } };
-
-	DomainData dd = BlockDudeDomain.createDomain(lvl);
-	DiscreteStateHashFactory hf = new DiscreteStateHashFactory();
-	hf.setAttributesForClass(BlockDudeDomain.CLASSAGENT,
-		dd.d.getObjectClass(BlockDudeDomain.CLASSAGENT).attributeList);
-	hf.setAttributesForClass(BlockDudeDomain.CLASSBLOCK,
-		dd.d.getObjectClass(BlockDudeDomain.CLASSBLOCK).attributeList);
-	hf.setAttributesForClass(BlockDudeDomain.CLASSEXIT,
-		dd.d.getObjectClass(BlockDudeDomain.CLASSEXIT).attributeList);
-
-	PolicyBlocksPolicy p = runBlockDudeBaseLearning(hf, lvl, episodes,
-		epsilon, stateCap, "craft");
-
-	return new AbstractedOption(hf, p.policy, dd.d.getActions(), 0., "Crafted");
-    }
-
-    public static void main(String[] args) throws IOException {
-	String path = "/home/nick/burlap-stuff/blockdude/";
-	for (int i = 1; i <= 20; i++) {
-	    String oldPath = path;
-	    path = path + i + "/";
-	    driver(path);
-	    path = oldPath;
-	}
-    }
-    
-    public static void driver(String path) throws IOException {
-	char[][] lvla = {
-		{ 't', 'g', ' ', ' ', ' ', ' ', ' ', ' ', 't' },
-		{ ' ', 't', ' ', ' ', ' ', ' ', ' ', ' ', ' ' },
-		{ ' ', ' ', 'b', ' ', ' ', ' ', ' ', '<', ' ' },
-		{ ' ', ' ', 'b', 'b', ' ', ' ', ' ', 't', ' ' },
-		{ ' ', ' ', 't', 't', 't', ' ', 't', ' ', ' ' },
-		{ ' ', ' ', ' ', ' ', ' ', 't', ' ', ' ', ' ' } };
-
-	char[][] lvlb = {
-		{ 't', 'g', ' ', ' ', ' ', ' ', ' ', ' ', 't' },
-		{ ' ', 't', ' ', ' ', ' ', ' ', ' ', ' ', ' ' },
-		{ ' ', ' ', ' ', ' ', ' ', ' ', 'b', '<', ' ' },
-		{ ' ', ' ', 'b', 'b', ' ', ' ', ' ', 't', ' ' },
-		{ ' ', ' ', 't', 't', 't', ' ', 't', ' ', ' ' },
-		{ ' ', ' ', ' ', ' ', ' ', 't', ' ', ' ', ' ' } };
-
-	char[][] lvlc = {
-		{ 't', 'g', ' ', ' ', ' ', ' ', ' ', ' ', 't' },
-		{ ' ', 't', ' ', ' ', ' ', ' ', ' ', ' ', ' ' },
-		{ ' ', ' ', ' ', 'b', ' ', ' ', ' ', '<', ' ' },
-		{ ' ', ' ', ' ', 'b', 'b', ' ', ' ', 't', ' ' },
-		{ ' ', ' ', 't', 't', 't', 'b', 't', ' ', ' ' },
-		{ ' ', ' ', ' ', ' ', ' ', 't', ' ', ' ', ' ' } };
-
-	char[][] lvld = {
-		{ 't', 'g', ' ', ' ', ' ', ' ', ' ', ' ', 't' },
-		{ ' ', 't', ' ', ' ', ' ', ' ', ' ', ' ', ' ' },
-		{ ' ', ' ', ' ', ' ', ' ', ' ', ' ', '<', ' ' },
-		{ ' ', ' ', ' ', 'b', ' ', 'b', 'b', 't', ' ' },
-		{ ' ', ' ', 't', 't', 't', ' ', 't', ' ', ' ' },
-		{ ' ', ' ', ' ', ' ', ' ', 't', ' ', ' ', ' ' } };
-
-	char[][] lvle = {
-		{ 't', 'g', ' ', ' ', ' ', ' ', ' ', ' ', 't' },
-		{ ' ', 't', ' ', ' ', ' ', ' ', ' ', ' ', ' ' },
-		{ ' ', ' ', ' ', ' ', ' ', ' ', 'b', '<', ' ' },
-		{ ' ', ' ', 'b', 'b', ' ', ' ', 'b', 't', ' ' },
-		{ ' ', ' ', 't', 't', 't', 'b', 't', ' ', ' ' },
-		{ ' ', ' ', ' ', ' ', ' ', 't', ' ', ' ', ' ' } };
-
-	char[][] lvlt = {
-		{ 't', 'g', ' ', ' ', ' ', ' ', ' ', ' ', 't' },
-		{ ' ', 't', ' ', ' ', ' ', ' ', ' ', ' ', ' ' },
-		{ ' ', ' ', 'b', ' ', ' ', ' ', 'b', '<', ' ' },
-		{ ' ', ' ', ' ', ' ', ' ', ' ', ' ', 't', ' ' },
-		{ ' ', ' ', 't', 't', 't', ' ', 't', ' ', ' ' },
-		{ ' ', ' ', ' ', ' ', ' ', 't', ' ', ' ', ' ' } };
-
-	double epsilon = 0.5;
-	int episodes = 10000;
-	int stateCap = 50;
-	long startTime = System.currentTimeMillis();
-	DomainData dd = BlockDudeDomain.createDomain(lvla);
-	DiscreteStateHashFactory hf = new DiscreteStateHashFactory();
-	hf.setAttributesForClass(BlockDudeDomain.CLASSAGENT,
-		dd.d.getObjectClass(BlockDudeDomain.CLASSAGENT).attributeList);
-	hf.setAttributesForClass(BlockDudeDomain.CLASSBLOCK,
-		dd.d.getObjectClass(BlockDudeDomain.CLASSBLOCK).attributeList);
-	hf.setAttributesForClass(BlockDudeDomain.CLASSEXIT,
-		dd.d.getObjectClass(BlockDudeDomain.CLASSEXIT).attributeList);
-
-	List<PolicyBlocksPolicy> toMerge = new ArrayList<PolicyBlocksPolicy>();
-
-	toMerge.add(runBlockDudeBaseLearning(hf, lvla, episodes, epsilon,
-		stateCap, "A"));
-	toMerge.add(runBlockDudeBaseLearning(hf, lvlb, episodes, epsilon,
-		stateCap, "B"));
-	toMerge.add(runBlockDudeBaseLearning(hf, lvlc, episodes, epsilon,
-		stateCap, "C"));
-	toMerge.add(runBlockDudeBaseLearning(hf, lvld, episodes, epsilon,
-		stateCap, "D"));
-	toMerge.add(runBlockDudeBaseLearning(hf, lvle, episodes, epsilon,
-		stateCap, "E"));
-
-	for (PolicyBlocksPolicy merge : toMerge) {
-	    removePlatforms(merge);
-	}
-
-	long mTime = System.currentTimeMillis();
-	System.out.println("Starting merging.");
-	List<Entry<AbstractedPolicy, Double>> merged = AbstractedPolicy
-		.powerMerge(hf, toMerge, 5, 1);
-	System.out.println(merged.size());
-	System.out.println(merged.get(0).getKey().size() + ": "
-		+ merged.get(0).getValue());
-	AbstractedOption o1 = new AbstractedOption(hf, merged.get(0).getKey()
-		.getPolicy(), dd.d.getActions(), 0., "one");
-	System.out.println("Merging complete. Took "
-		+ (System.currentTimeMillis() - mTime) / 1000.0 + " seconds.");
-
-	PolicyBlocksPolicy qPolicy = runBlockDudeOptionLearning(hf,
-		new ArrayList<Option>(), lvlt, episodes, epsilon, stateCap,
-		path + "Q-Learning");
-
-	runBlockDudeOptionLearning(hf, o1, lvlt, episodes, epsilon, stateCap,
-		path + "P-MODAL");
-
-	AbstractedOption oR = generateRandomOption(hf, dd.d, dd.d.getActions(),
-		qPolicy.policy.keySet());
-	runBlockDudeOptionLearning(hf, oR, lvlt, episodes, epsilon, stateCap,
+package domain.experiments;
+
+import java.io.BufferedWriter;
+import java.io.File;
+import java.io.FileWriter;
+import java.io.IOException;
+import java.util.ArrayList;
+import java.util.HashMap;
+import java.util.List;
+import java.util.Map;
+import java.util.Map.Entry;
+import java.util.Random;
+import java.util.Set;
+
+import burlap.behavior.policyblocks.AbstractedOption;
+import burlap.behavior.policyblocks.AbstractedPolicy;
+import burlap.behavior.policyblocks.PolicyBlocksPolicy;
+import burlap.behavior.singleagent.EpisodeAnalysis;
+import burlap.behavior.singleagent.learning.tdmethods.QLearning;
+import burlap.behavior.singleagent.options.Option;
+import burlap.behavior.singleagent.planning.StateConditionTest;
+import burlap.behavior.singleagent.planning.deterministic.GoalConditionTF;
+import burlap.behavior.statehashing.DiscreteStateHashFactory;
+import burlap.behavior.statehashing.StateHashFactory;
+import burlap.behavior.statehashing.StateHashTuple;
+import burlap.oomdp.core.Domain;
+import burlap.oomdp.core.ObjectInstance;
+import burlap.oomdp.core.PropositionalFunction;
+import burlap.oomdp.core.State;
+import burlap.oomdp.singleagent.Action;
+import burlap.oomdp.singleagent.GroundedAction;
+import burlap.oomdp.singleagent.common.UniformCostRF;
+import domain.blockdude.BlockDudeDomain;
+import domain.blockdude.BlockDudeDomain.DomainData;
+
+public class BlockDudeExperiment {
+    public static PolicyBlocksPolicy runBlockDudeBaseLearning(
+	    StateHashFactory hf, char[][] level, int episodes, double epsilon,
+	    int maxsteps, String name) {
+	long time = System.currentTimeMillis();
+	System.out.println("Learning base policy " + name + ".");
+	final DomainData dd = BlockDudeDomain.createDomain(level);
+	QLearning Q = new QLearning(dd.d, new UniformCostRF(),
+		new GoalConditionTF(new StateConditionTest() {
+		    private PropositionalFunction pf = dd.d
+			    .getPropFunction(BlockDudeDomain.PFATEXIT);
+
+		    @Override
+		    public boolean satisfies(State s) {
+			return pf.isTrue(s, new String[] { "agent0", "exit0" });
+		    }
+		}), 0.95, hf, 0.2, 0.99, maxsteps - 1);
+
+	PolicyBlocksPolicy policy = new PolicyBlocksPolicy(Q, epsilon);
+	Q.setLearningPolicy(policy);
+
+	for (int i = 0; i < episodes; i++) {
+	    Q.runLearningEpisodeFrom(dd.s);
+	}
+
+	System.out.println("Finished base policy " + name + " in "
+		+ (System.currentTimeMillis() - time) / 1000.0 + " seconds.");
+
+	return policy;
+    }
+
+    public static PolicyBlocksPolicy runBlockDudeOptionLearning(
+	    StateHashFactory hf, Option o, char[][] level, int episodes,
+	    double epsilon, int maxsteps, String path) throws IOException {
+	return runBlockDudeOptionLearning(hf,
+		AbstractedPolicy.singletonList(o), level, episodes, epsilon,
+		maxsteps, path);
+    }
+
+    public static PolicyBlocksPolicy runBlockDudeOptionLearning(
+	    StateHashFactory hf, List<Option> os, char[][] level, int episodes,
+	    double epsilon, int maxsteps, String path) throws IOException {
+	final DomainData dd = BlockDudeDomain.createDomain(level);
+	QLearning Q = new QLearning(dd.d, new UniformCostRF(),
+		new GoalConditionTF(new StateConditionTest() {
+		    private PropositionalFunction pf = dd.d
+			    .getPropFunction(BlockDudeDomain.PFATEXIT);
+
+		    @Override
+		    public boolean satisfies(State s) {
+			return pf.isTrue(s, new String[] { "agent0", "exit0" });
+		    }
+		}), 0.95, hf, 0.2, 0.99, maxsteps - 1);
+
+	for (Option o : os) {
+	    Q.addNonDomainReferencedAction(o);
+	}
+	PolicyBlocksPolicy policy = new PolicyBlocksPolicy(Q, epsilon);
+	Q.setLearningPolicy(policy);
+
+	long cumulS = 0;
+	long cumulR = 0;
+	File fS = new File(path + "-Steps.csv");
+	File fR = new File(path + "-Reward.csv");
+	BufferedWriter bS = new BufferedWriter(new FileWriter(fS));
+	bS.write("Episode,Steps\n");
+	BufferedWriter bR = new BufferedWriter(new FileWriter(fR));
+	bR.write("Episode,Reward\n");
+
+	for (int i = 0; i < episodes; i++) {
+	    EpisodeAnalysis analyzer = new EpisodeAnalysis();
+	    analyzer = Q.runLearningEpisodeFrom(dd.s);
+
+	    if (i % 500 == 0) {
+		System.out.println("Episode " + i + ": "
+			+ analyzer.numTimeSteps());
+	    }
+	    cumulS += analyzer.numTimeSteps();
+	    cumulR += ExperimentUtils.sum(analyzer.rewardSequence);
+
+	    bS.write((i + 1) + "," + cumulS + "\n");
+	    bR.write((i + 1) + "," + cumulR + "\n");
+
+	    // analyzer.writeToFile(String.format("output/e%03d", i), sp);
+	}
+
+	bS.close();
+	bR.close();
+
+	return policy;
+    }
+
+    /**
+     * Generates a random options defined over a random chunk of the state space
+     * 
+     * @param hf
+     * @param actionSpace
+     * @param stateSpace
+     * @return a AbstractedOption randomly initialized
+     */
+    public static AbstractedOption generateRandomOption(StateHashFactory hf,
+	    Domain d, List<Action> actionSpace, Set<StateHashTuple> stateSpace) {
+	Map<StateHashTuple, GroundedAction> policy = new HashMap<StateHashTuple, GroundedAction>();
+	Random rand = new Random();
+	int count = 0;
+	int max = rand.nextInt((stateSpace.size()));
+
+	// Samples from the state space
+	for (StateHashTuple s : stateSpace) {
+	    if (count >= max) {
+		break;
+	    }
+	    policy.put(
+		    s,
+		    new GroundedAction(actionSpace.get(rand.nextInt(actionSpace
+			    .size())), ""));
+	    count++;
+	}
+
+	System.out.println(count);
+	System.out.println(stateSpace.size());
+	return new AbstractedOption(hf, policy, d.getActions(), 0., "random");
+    }
+
+    public static AbstractedOption craftOption(int episodes, double epsilon,
+	    int stateCap) {
+	char[][] lvl = { { ' ', ' ', ' ', ' ', ' ', ' ', ' ' },
+		{ ' ', 't', 't', 't', ' ', ' ', ' ' },
+		{ ' ', ' ', ' ', ' ', 'b', ' ', ' ' },
+		{ ' ', ' ', ' ', ' ', ' ', 'b', '<' },
+		{ 'g', ' ', ' ', ' ', 't', 't', 't' },
+		{ 't', ' ', ' ', ' ', ' ', ' ', ' ' } };
+
+	DomainData dd = BlockDudeDomain.createDomain(lvl);
+	DiscreteStateHashFactory hf = new DiscreteStateHashFactory();
+	hf.setAttributesForClass(BlockDudeDomain.CLASSAGENT,
+		dd.d.getObjectClass(BlockDudeDomain.CLASSAGENT).attributeList);
+	hf.setAttributesForClass(BlockDudeDomain.CLASSBLOCK,
+		dd.d.getObjectClass(BlockDudeDomain.CLASSBLOCK).attributeList);
+	hf.setAttributesForClass(BlockDudeDomain.CLASSEXIT,
+		dd.d.getObjectClass(BlockDudeDomain.CLASSEXIT).attributeList);
+
+	PolicyBlocksPolicy p = runBlockDudeBaseLearning(hf, lvl, episodes,
+		epsilon, stateCap, "craft");
+
+	return new AbstractedOption(hf, p.policy, dd.d.getActions(), 0., "Crafted");
+    }
+
+    public static void main(String[] args) throws IOException {
+	String path = "/home/nick/burlap-stuff/blockdude/";
+	for (int i = 1; i <= 20; i++) {
+	    String oldPath = path;
+	    path = path + i + "/";
+	    driver(path);
+	    path = oldPath;
+	}
+    }
+    
+    public static void driver(String path) throws IOException {
+	char[][] lvla = {
+		{ 't', 'g', ' ', ' ', ' ', ' ', ' ', ' ', 't' },
+		{ ' ', 't', ' ', ' ', ' ', ' ', ' ', ' ', ' ' },
+		{ ' ', ' ', 'b', ' ', ' ', ' ', ' ', '<', ' ' },
+		{ ' ', ' ', 'b', 'b', ' ', ' ', ' ', 't', ' ' },
+		{ ' ', ' ', 't', 't', 't', ' ', 't', ' ', ' ' },
+		{ ' ', ' ', ' ', ' ', ' ', 't', ' ', ' ', ' ' } };
+
+	char[][] lvlb = {
+		{ 't', 'g', ' ', ' ', ' ', ' ', ' ', ' ', 't' },
+		{ ' ', 't', ' ', ' ', ' ', ' ', ' ', ' ', ' ' },
+		{ ' ', ' ', ' ', ' ', ' ', ' ', 'b', '<', ' ' },
+		{ ' ', ' ', 'b', 'b', ' ', ' ', ' ', 't', ' ' },
+		{ ' ', ' ', 't', 't', 't', ' ', 't', ' ', ' ' },
+		{ ' ', ' ', ' ', ' ', ' ', 't', ' ', ' ', ' ' } };
+
+	char[][] lvlc = {
+		{ 't', 'g', ' ', ' ', ' ', ' ', ' ', ' ', 't' },
+		{ ' ', 't', ' ', ' ', ' ', ' ', ' ', ' ', ' ' },
+		{ ' ', ' ', ' ', 'b', ' ', ' ', ' ', '<', ' ' },
+		{ ' ', ' ', ' ', 'b', 'b', ' ', ' ', 't', ' ' },
+		{ ' ', ' ', 't', 't', 't', 'b', 't', ' ', ' ' },
+		{ ' ', ' ', ' ', ' ', ' ', 't', ' ', ' ', ' ' } };
+
+	char[][] lvld = {
+		{ 't', 'g', ' ', ' ', ' ', ' ', ' ', ' ', 't' },
+		{ ' ', 't', ' ', ' ', ' ', ' ', ' ', ' ', ' ' },
+		{ ' ', ' ', ' ', ' ', ' ', ' ', ' ', '<', ' ' },
+		{ ' ', ' ', ' ', 'b', ' ', 'b', 'b', 't', ' ' },
+		{ ' ', ' ', 't', 't', 't', ' ', 't', ' ', ' ' },
+		{ ' ', ' ', ' ', ' ', ' ', 't', ' ', ' ', ' ' } };
+
+	char[][] lvle = {
+		{ 't', 'g', ' ', ' ', ' ', ' ', ' ', ' ', 't' },
+		{ ' ', 't', ' ', ' ', ' ', ' ', ' ', ' ', ' ' },
+		{ ' ', ' ', ' ', ' ', ' ', ' ', 'b', '<', ' ' },
+		{ ' ', ' ', 'b', 'b', ' ', ' ', 'b', 't', ' ' },
+		{ ' ', ' ', 't', 't', 't', 'b', 't', ' ', ' ' },
+		{ ' ', ' ', ' ', ' ', ' ', 't', ' ', ' ', ' ' } };
+
+	char[][] lvlt = {
+		{ 't', 'g', ' ', ' ', ' ', ' ', ' ', ' ', 't' },
+		{ ' ', 't', ' ', ' ', ' ', ' ', ' ', ' ', ' ' },
+		{ ' ', ' ', 'b', ' ', ' ', ' ', 'b', '<', ' ' },
+		{ ' ', ' ', ' ', ' ', ' ', ' ', ' ', 't', ' ' },
+		{ ' ', ' ', 't', 't', 't', ' ', 't', ' ', ' ' },
+		{ ' ', ' ', ' ', ' ', ' ', 't', ' ', ' ', ' ' } };
+
+	double epsilon = 0.5;
+	int episodes = 10000;
+	int stateCap = 50;
+	long startTime = System.currentTimeMillis();
+	DomainData dd = BlockDudeDomain.createDomain(lvla);
+	DiscreteStateHashFactory hf = new DiscreteStateHashFactory();
+	hf.setAttributesForClass(BlockDudeDomain.CLASSAGENT,
+		dd.d.getObjectClass(BlockDudeDomain.CLASSAGENT).attributeList);
+	hf.setAttributesForClass(BlockDudeDomain.CLASSBLOCK,
+		dd.d.getObjectClass(BlockDudeDomain.CLASSBLOCK).attributeList);
+	hf.setAttributesForClass(BlockDudeDomain.CLASSEXIT,
+		dd.d.getObjectClass(BlockDudeDomain.CLASSEXIT).attributeList);
+
+	List<PolicyBlocksPolicy> toMerge = new ArrayList<PolicyBlocksPolicy>();
+
+	toMerge.add(runBlockDudeBaseLearning(hf, lvla, episodes, epsilon,
+		stateCap, "A"));
+	toMerge.add(runBlockDudeBaseLearning(hf, lvlb, episodes, epsilon,
+		stateCap, "B"));
+	toMerge.add(runBlockDudeBaseLearning(hf, lvlc, episodes, epsilon,
+		stateCap, "C"));
+	toMerge.add(runBlockDudeBaseLearning(hf, lvld, episodes, epsilon,
+		stateCap, "D"));
+	toMerge.add(runBlockDudeBaseLearning(hf, lvle, episodes, epsilon,
+		stateCap, "E"));
+
+	for (PolicyBlocksPolicy merge : toMerge) {
+	    removePlatforms(merge);
+	}
+
+	long mTime = System.currentTimeMillis();
+	System.out.println("Starting merging.");
+	List<Entry<AbstractedPolicy, Double>> merged = AbstractedPolicy
+		.powerMerge(hf, toMerge, 5, 1);
+	System.out.println(merged.size());
+	System.out.println(merged.get(0).getKey().size() + ": "
+		+ merged.get(0).getValue());
+	AbstractedOption o1 = new AbstractedOption(hf, merged.get(0).getKey()
+		.getPolicy(), dd.d.getActions(), 0., "one");
+	System.out.println("Merging complete. Took "
+		+ (System.currentTimeMillis() - mTime) / 1000.0 + " seconds.");
+
+	PolicyBlocksPolicy qPolicy = runBlockDudeOptionLearning(hf,
+		new ArrayList<Option>(), lvlt, episodes, epsilon, stateCap,
+		path + "Q-Learning");
+
+	runBlockDudeOptionLearning(hf, o1, lvlt, episodes, epsilon, stateCap,
+		path + "P-MODAL");
+
+	AbstractedOption oR = generateRandomOption(hf, dd.d, dd.d.getActions(),
+		qPolicy.policy.keySet());
+	runBlockDudeOptionLearning(hf, oR, lvlt, episodes, epsilon, stateCap,
 		path + "Random");
-<<<<<<< HEAD
-	
+	
 	AbstractedOption oC = new AbstractedOption(hf, qPolicy.policy, dd.d.getActions(), 0., "Crafted");
-=======
-
-	AbstractedOption oC = new AbstractedOption(hf, qPolicy.policy,
-		dd.d.getActions(), "Crafted");
->>>>>>> 10142780
-	// craftOption(episodes, 0.0, stateCap);
-	System.out.println(oC.size());
-	runBlockDudeOptionLearning(hf, oC, lvlt, episodes, epsilon, stateCap,
-		path + "Handcrafted");
-
-	System.out.println("Experiment finished. Took "
-		+ (System.currentTimeMillis() - startTime) / 1000.0
-		+ " seconds.");
-    }
-
-    public static void removePlatforms(PolicyBlocksPolicy p) {
-	for (StateHashTuple sh : p.policy.keySet()) {
-	    for (ObjectInstance oi : sh.s.getObjectsOfTrueClass("platform")) {
-		sh.s.removeObject(oi.getName());
-	    }
-	}
-    }
-}
+	// craftOption(episodes, 0.0, stateCap);
+	System.out.println(oC.size());
+	runBlockDudeOptionLearning(hf, oC, lvlt, episodes, epsilon, stateCap,
+		path + "Handcrafted");
+
+	System.out.println("Experiment finished. Took "
+		+ (System.currentTimeMillis() - startTime) / 1000.0
+		+ " seconds.");
+    }
+
+    public static void removePlatforms(PolicyBlocksPolicy p) {
+	for (StateHashTuple sh : p.policy.keySet()) {
+	    for (ObjectInstance oi : sh.s.getObjectsOfTrueClass("platform")) {
+		sh.s.removeObject(oi.getName());
+	    }
+	}
+    }
+}