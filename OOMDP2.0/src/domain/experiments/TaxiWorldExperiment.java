package domain.experiments;

import java.io.BufferedWriter;
import java.io.File;
import java.io.FileWriter;
import java.io.IOException;
import java.util.ArrayList;
import java.util.HashMap;
import java.util.List;
import java.util.Map;
import java.util.Map.Entry;
import java.util.Random;
import java.util.Set;

import domain.taxiworld.TaxiWorldDomain;
import burlap.behavior.policyblocks.AbstractedOption;
import burlap.behavior.policyblocks.AbstractedPolicy;
import burlap.behavior.policyblocks.PolicyBlocksPolicy;
import burlap.behavior.singleagent.EpisodeAnalysis;
import burlap.behavior.singleagent.learning.tdmethods.QLearning;
import burlap.behavior.singleagent.options.Option;
import burlap.behavior.statehashing.DiscreteStateHashFactory;
import burlap.behavior.statehashing.StateHashFactory;
import burlap.behavior.statehashing.StateHashTuple;
import burlap.oomdp.core.State;
import burlap.oomdp.singleagent.Action;
import burlap.oomdp.singleagent.GroundedAction;

public class TaxiWorldExperiment {
    public static long[] runTaxiLearning(PolicyBlocksPolicy policy,
	    StateHashFactory hf, int[][] passPos, int episodes,
	    String filepath, boolean log) throws IOException {
	return runTaxiLearning(policy, hf, passPos, new ArrayList<Option>(),
		episodes, filepath, log);
    }

    public static long[] runTaxiLearning(PolicyBlocksPolicy policy,
	    StateHashFactory hf, int[][] passPos, Option o, int episodes,
	    String filepath, boolean log) throws IOException {
	List<Option> os = new ArrayList<Option>();
	os.add(o);
	return runTaxiLearning(policy, hf, passPos, os, episodes, filepath, log);
    }

    public static long[] runTaxiLearning(PolicyBlocksPolicy policy,
	    StateHashFactory hf, int[][] passPos, List<? extends Option> os,
	    int episodes, String filepath, boolean log) throws IOException {
	TaxiWorldDomain.MAXPASS = passPos.length;
	QLearning Q = new QLearning(TaxiWorldDomain.DOMAIN, TaxiWorldDomain.rf,
		TaxiWorldDomain.tf, TaxiWorldDomain.DISCOUNTFACTOR, hf,
		TaxiWorldDomain.GAMMA, TaxiWorldDomain.LEARNINGRATE,
		Integer.MAX_VALUE);

	State s = TaxiWorldDomain.getCleanState();
	Q.setLearningPolicy(policy);
	policy.setPlanner(Q);

	for (Option o : os) {
	    Q.addNonDomainReferencedAction(o);
	}

	BufferedWriter bS = null;
	BufferedWriter bR = null;
	if (log) {
	    File fS = new File(filepath + "-Steps.csv");
	    File fR = new File(filepath + "-Reward.csv");
	    bS = new BufferedWriter(new FileWriter(fS));
	    bR = new BufferedWriter(new FileWriter(fR));
	    bS.write("Episode,Steps\n");
	    bR.write("Episode,Reward\n");
	}
	long[] cumulArr = new long[episodes];
	long cumul = 0;
	long cumulR = 0;

	for (int i = 0; i < episodes; i++) {
	    TaxiWorldDomain.setAgent(s, 4, 5);
	    TaxiWorldDomain.setGoal(3, 5);

	    for (int j = 1; j <= TaxiWorldDomain.MAXPASS; j++) {
		TaxiWorldDomain.setPassenger(s, j, passPos[j - 1][0],
			passPos[j - 1][1]);
	    }

	    EpisodeAnalysis analyzer = new EpisodeAnalysis();
	    analyzer = Q.runLearningEpisodeFrom(s);
	    cumul += analyzer.numTimeSteps();
	    cumulR += ExperimentUtils.sum(analyzer.rewardSequence);
	    if (log) {
		bS.write((i + 1) + "," + cumul + "\n");
		bR.write((i + 1) + "," + cumulR + "\n");
	    }
	    cumulArr[i] = cumul;
	}
	if (log) {
	    bS.close();
	    bR.close();
	}

	return cumulArr;
    }

    /**
     * Generates a random options defined over a random chunk of the state space
     * 
     * @param hf
     * @param actionSpace
     * @param stateSpace
     * @return a AbstractedOption randomly initialized
     */
    public static AbstractedOption generateRandomOption(StateHashFactory hf,
	    List<Action> actionSpace, Set<StateHashTuple> stateSpace) {
	Map<StateHashTuple, GroundedAction> policy = new HashMap<StateHashTuple, GroundedAction>();
	Random rand = new Random();
	int count = 0;
	int max = rand.nextInt((stateSpace.size()));

	// Samples from the state space
	for (StateHashTuple s : stateSpace) {
	    if (count >= max) {
		break;
	    }
	    policy.put(
		    s,
		    new GroundedAction(actionSpace.get(rand.nextInt(actionSpace
			    .size())), ""));
	    count++;
	}

	System.out.println(count);
	System.out.println(stateSpace.size());
	return new AbstractedOption(hf, policy,
		TaxiWorldDomain.DOMAIN.getActions(), 0., "random");
    }

    /**
     * This method generates an option to have the agent take a cyclic path in
     * the TaxiWorldDomain. Acts as a sanity check to make sure that options
     * wont cycle forever
     * 
     * @param hf
     * @param actionSpace
     * @param stateSpace
     * @return an option representing a cyclic path
     */
    public static AbstractedOption generateCyclicOption(StateHashFactory hf,
	    List<Action> actionSpace, Set<StateHashTuple> stateSpace) {
	Map<StateHashTuple, GroundedAction> policy = new HashMap<StateHashTuple, GroundedAction>();
	Action n = null;
	Action s = null;
	Action e = null;
	Action w = null;
	for (Action a : actionSpace) {
	    if (a.getName().equals(TaxiWorldDomain.ACTIONNORTH)) {
		n = a;
	    } else if (a.getName().equals(TaxiWorldDomain.ACTIONSOUTH)) {
		s = a;
	    } else if (a.getName().equals(TaxiWorldDomain.ACTIONEAST)) {
		e = a;
	    } else if (a.getName().equals(TaxiWorldDomain.ACTIONWEST)) {
		w = a;
	    }
	}

	if (n == null || s == null || e == null || w == null) {
	    throw new NullPointerException(
		    "Action space doesn't define the correct actions for this domain.");
	}
	// (1, 5) -> e; (2, 5) -> n; (2, 6) -> w; (1,6) -> s
	for (StateHashTuple st : stateSpace) {
	    int x = st.s.getFirstObjectOfClass(TaxiWorldDomain.CLASSAGENT)
		    .getDiscValForAttribute(TaxiWorldDomain.ATTX);
	    int y = st.s.getFirstObjectOfClass(TaxiWorldDomain.CLASSAGENT)
		    .getDiscValForAttribute(TaxiWorldDomain.ATTY);
	    if (x == 1 && y == 5) {
		policy.put(st, new GroundedAction(e, ""));
	    } else if (x == 2 && y == 5) {
		policy.put(st, new GroundedAction(n, ""));
	    } else if (x == 2 && y == 6) {
		policy.put(st, new GroundedAction(w, ""));
	    } else if (x == 1 && y == 6) {
		policy.put(st, new GroundedAction(s, ""));
	    }
	}

	return new AbstractedOption(hf, policy,
		TaxiWorldDomain.DOMAIN.getActions(), 0., "cyclic");
    }

    public static List<PolicyBlocksPolicy> driveBaseLearning(
	    StateHashFactory hf, int[][][] positions, int episodes,
	    double epsilon, String basepath) throws IOException {
	List<PolicyBlocksPolicy> toMerge = new ArrayList<PolicyBlocksPolicy>();
	int c = 0;

	for (int[][] passengers : positions) {
	    c++;
	    long time = System.currentTimeMillis();
	    TaxiWorldDomain.MAXPASS = passengers.length;
	    new TaxiWorldDomain().generateDomain();
	    PolicyBlocksPolicy policy = new PolicyBlocksPolicy(epsilon);
	    System.out.println("Starting policy " + c + ": MAXPASS="
		    + TaxiWorldDomain.MAXPASS);
	    System.out.println(runTaxiLearning(policy, hf, passengers,
		    episodes, basepath + c, false)[episodes - 1]);
	    System.out.println("Finished policy: " + c + " in "
		    + (System.currentTimeMillis() - time) / 1000.0
		    + " seconds.");
	    toMerge.add(policy);
	}

	return toMerge;
    }

    public static void main(String args[]) throws IOException {
	String path = "/home/nick/burlap-stuff/taxi/1pass/";
	for (int i = 1; i <= 20; i++) {
	    String oldPath = path;
	    path = path + i + "/";
	    driver(path, 1);
	    path = oldPath;
	}

	System.gc();
	path = "/home/nick/burlap-stuff/taxi/2pass/";
	for (int i = 1; i <= 20; i++) {
	    String oldPath = path;
	    path = path + i + "/";
	    driver(path, 2);
	    path = oldPath;
	}

	System.gc();
	path = "/home/nick/burlap-stuff/taxi/3pass/";
	for (int i = 1; i <= 20; i++) {
	    String oldPath = path;
	    path = path + i + "/";
	    driver(path, 3);
	    path = oldPath;
	}
	
	System.gc();
	path = "/home/nick/burlap-stuff/taxi/4pass/";
	for (int i = 1; i <= 20; i++) {
	    String oldPath = path;
	    path = path + i + "/";
	    driver(path, 4);
	    path = oldPath;
	}
	
	System.gc();
	path = "/home/nick/burlap-stuff/taxi/5pass/";
	for (int i = 1; i <= 20; i++) {
	    String oldPath = path;
	    path = path + i + "/";
	    driver(path, 5);
	    path = oldPath;
	}
    }

    public static void driver(String path, int targetPassNum)
	    throws IOException {
	TaxiWorldDomain.MAXPASS = 3;
	int max = TaxiWorldDomain.MAXPASS;
	new TaxiWorldDomain().generateDomain();
	DiscreteStateHashFactory hf = new DiscreteStateHashFactory();
	hf.setAttributesForClass(
		TaxiWorldDomain.CLASSAGENT,
		TaxiWorldDomain.DOMAIN
			.getObjectClass(TaxiWorldDomain.CLASSAGENT).attributeList);
	hf.setAttributesForClass(
		TaxiWorldDomain.CLASSPASS,
		TaxiWorldDomain.DOMAIN
			.getObjectClass(TaxiWorldDomain.CLASSPASS).attributeList);
	double epsilon = 0.5;
<<<<<<< HEAD
	int episodes = 5000;
=======
	int episodes = 10000;
>>>>>>> 10142780
	long startTime = System.currentTimeMillis();
	// Offset must always be one, or there will be value errors with
	// ATTCARRY
	// MAXPASS must never be set higher than max, ATTCARRY will have issues
	// as well
	// If MAXPASS must be set higher, the domain must be regenerated

	int[][][] passengers = new int[10][][];
	for (int i = 0; i < 10; i++) {
	    int j = new Random().nextInt(max) + 1;
	    TaxiWorldDomain.MAXPASS = j;
	    new TaxiWorldDomain().generateDomain();
	    int[][] pass = TaxiWorldDomain
		    .getRandomSpots(TaxiWorldDomain.MAXPASS);
	    passengers[i] = pass;
	}

	List<PolicyBlocksPolicy> toMerge = driveBaseLearning(hf, passengers,
		episodes, epsilon, path);
	long uTime = System.currentTimeMillis();
	int depth = 3;
	System.out.println("Starting union merge with depth " + depth + ".");
	List<Entry<AbstractedPolicy, Double>> merged = AbstractedPolicy
		.powerMerge(hf, toMerge, depth, Integer.MAX_VALUE);
	System.out
		.println("Finished union merge; took "
			+ ((System.currentTimeMillis() - uTime) / 60000.0)
			+ " minutes");

	System.out.println(merged.size() + " options generated.");
	List<AbstractedOption> ops = new ArrayList<AbstractedOption>();
	int numOptions = 1;
	// TODO maybe add a heuristic for only letting in options that score
	// above a threshold (e.g. >= 0.3)
	for (int i = 0; i < numOptions; i++) {
	    System.out.println("Option number " + (i + 1) + " of size "
		    + merged.get(i).getKey().size() + " and score "
		    + merged.get(i).getValue() + " added.");
	    ops.add(new AbstractedOption(hf,
		    merged.get(i).getKey().getPolicy(), TaxiWorldDomain.DOMAIN
			    .getActions(), 0., "" + i));
	}
	
	long lTime = System.currentTimeMillis();
	TaxiWorldDomain.MAXPASS = targetPassNum;
	new TaxiWorldDomain().generateDomain();
	int[][] targetPasses = new int[][] { { 9, 2 }, { 11, 10 }, { 6, 7 },
		{ 1, 6 }, { 10, 5 } };
	int[][] targetPass = new int[TaxiWorldDomain.MAXPASS][2];
	for (int i = 0; i < TaxiWorldDomain.MAXPASS; i++) {
	    targetPass[i][0] = targetPasses[i][0];
	    targetPass[i][1] = targetPasses[i][1];
	    System.out.print("(" + targetPass[i][0] + ", " + targetPass[i][1]
		    + ") ");
	}
	System.out.println();

	PolicyBlocksPolicy pmodalP = new PolicyBlocksPolicy(epsilon);
	String name = "P-MODAL";
	System.out.println("Starting policy " + name + ": MAXPASS="
		+ TaxiWorldDomain.MAXPASS);
	System.out.println(runTaxiLearning(pmodalP, hf, targetPass, ops,
		episodes, path + name, true)[episodes - 1]);
	System.out.println("Finished policy: " + name + " in "
		+ (System.currentTimeMillis() - lTime) / 1000.0 + " seconds.");
	lTime = System.currentTimeMillis();
	// TODO Experiments: Q-learning; Find what number of options is optimal;
	// Find what number of source policies is optimal; SARSA(\); Random
	// Option; Hand Crafted Option; Flat Policy Option

	PolicyBlocksPolicy qlearnP = new PolicyBlocksPolicy(epsilon);
	name = "Q-Learning";
	System.out.println("Starting policy " + name + ": MAXPASS="
		+ TaxiWorldDomain.MAXPASS);
	System.out.println(runTaxiLearning(qlearnP, hf, targetPass, episodes,
		path + name, true)[episodes - 1]);
	System.out.println("Finished policy: " + name + " in "
		+ (System.currentTimeMillis() - lTime) / 1000.0 + " seconds.");
	lTime = System.currentTimeMillis();

	PolicyBlocksPolicy randomP = new PolicyBlocksPolicy(epsilon);
	name = "Random Option";
	System.out.println("Starting policy " + name + ": MAXPASS="
		+ TaxiWorldDomain.MAXPASS);
	System.out
		.println(runTaxiLearning(
			randomP,
			hf,
			targetPass,
			generateRandomOption(hf,
				TaxiWorldDomain.DOMAIN.getActions(),
				qlearnP.policy.keySet()), episodes, path + name, true)[episodes - 1]);
	System.out.println("Finished policy: " + name + " in "
		+ (System.currentTimeMillis() - lTime) / 1000.0 + " seconds.");
	lTime = System.currentTimeMillis();

	AbstractedOption qO = new AbstractedOption(hf, qlearnP.policy,
		TaxiWorldDomain.DOMAIN.getActions(), "crafted");
	PolicyBlocksPolicy craftP = new PolicyBlocksPolicy(epsilon);
	name = "Handcrafted";
	System.out.println("Starting policy " + name + ": MAXPASS="
		+ TaxiWorldDomain.MAXPASS);
	System.out.println(runTaxiLearning(craftP, hf, targetPass, qO,
		episodes, path + name, true)[episodes - 1]);
	System.out.println("Finished policy: " + name + " in "
		+ (System.currentTimeMillis() - lTime) / 1000.0 + " seconds.");
	lTime = System.currentTimeMillis();
	
	List<AbstractedOption> top = new ArrayList<AbstractedOption>();
	int k = 1;
	for (PolicyBlocksPolicy merge: toMerge) {
	    top.add(new AbstractedOption(hf, merge.policy, TaxiWorldDomain.DOMAIN.getActions(), 0.1, "TOP" + k));
	    k++;
	}
	PolicyBlocksPolicy topP = new PolicyBlocksPolicy(epsilon);
	name = "TOP";
	System.out.println("Starting policy " + name + ": MAXPASS="
		+ TaxiWorldDomain.MAXPASS);
	System.out.println(runTaxiLearning(
		topP,
		hf,
		targetPass,
		top, episodes, path + name
			+ ".csv")[episodes - 1]);
	System.out.println("Finished policy: " + name + " in "
		+ (System.currentTimeMillis() - lTime) / 1000.0 + " seconds.");
	lTime = System.currentTimeMillis();

	System.out.println("Experiment finished. Took a total of "
		+ ((System.currentTimeMillis() - startTime) / 60000.0)
		+ " minutes.");
    }
}
<|MERGE_RESOLUTION|>--- conflicted
+++ resolved
@@ -1,413 +1,410 @@
-package domain.experiments;
-
-import java.io.BufferedWriter;
-import java.io.File;
-import java.io.FileWriter;
-import java.io.IOException;
-import java.util.ArrayList;
-import java.util.HashMap;
-import java.util.List;
-import java.util.Map;
-import java.util.Map.Entry;
-import java.util.Random;
-import java.util.Set;
-
-import domain.taxiworld.TaxiWorldDomain;
-import burlap.behavior.policyblocks.AbstractedOption;
-import burlap.behavior.policyblocks.AbstractedPolicy;
-import burlap.behavior.policyblocks.PolicyBlocksPolicy;
-import burlap.behavior.singleagent.EpisodeAnalysis;
-import burlap.behavior.singleagent.learning.tdmethods.QLearning;
-import burlap.behavior.singleagent.options.Option;
-import burlap.behavior.statehashing.DiscreteStateHashFactory;
-import burlap.behavior.statehashing.StateHashFactory;
-import burlap.behavior.statehashing.StateHashTuple;
-import burlap.oomdp.core.State;
-import burlap.oomdp.singleagent.Action;
-import burlap.oomdp.singleagent.GroundedAction;
-
-public class TaxiWorldExperiment {
-    public static long[] runTaxiLearning(PolicyBlocksPolicy policy,
-	    StateHashFactory hf, int[][] passPos, int episodes,
-	    String filepath, boolean log) throws IOException {
-	return runTaxiLearning(policy, hf, passPos, new ArrayList<Option>(),
-		episodes, filepath, log);
-    }
-
-    public static long[] runTaxiLearning(PolicyBlocksPolicy policy,
-	    StateHashFactory hf, int[][] passPos, Option o, int episodes,
-	    String filepath, boolean log) throws IOException {
-	List<Option> os = new ArrayList<Option>();
-	os.add(o);
-	return runTaxiLearning(policy, hf, passPos, os, episodes, filepath, log);
-    }
-
-    public static long[] runTaxiLearning(PolicyBlocksPolicy policy,
-	    StateHashFactory hf, int[][] passPos, List<? extends Option> os,
-	    int episodes, String filepath, boolean log) throws IOException {
-	TaxiWorldDomain.MAXPASS = passPos.length;
-	QLearning Q = new QLearning(TaxiWorldDomain.DOMAIN, TaxiWorldDomain.rf,
-		TaxiWorldDomain.tf, TaxiWorldDomain.DISCOUNTFACTOR, hf,
-		TaxiWorldDomain.GAMMA, TaxiWorldDomain.LEARNINGRATE,
-		Integer.MAX_VALUE);
-
-	State s = TaxiWorldDomain.getCleanState();
-	Q.setLearningPolicy(policy);
-	policy.setPlanner(Q);
-
-	for (Option o : os) {
-	    Q.addNonDomainReferencedAction(o);
-	}
-
-	BufferedWriter bS = null;
-	BufferedWriter bR = null;
-	if (log) {
-	    File fS = new File(filepath + "-Steps.csv");
-	    File fR = new File(filepath + "-Reward.csv");
-	    bS = new BufferedWriter(new FileWriter(fS));
-	    bR = new BufferedWriter(new FileWriter(fR));
-	    bS.write("Episode,Steps\n");
-	    bR.write("Episode,Reward\n");
-	}
-	long[] cumulArr = new long[episodes];
-	long cumul = 0;
-	long cumulR = 0;
-
-	for (int i = 0; i < episodes; i++) {
-	    TaxiWorldDomain.setAgent(s, 4, 5);
-	    TaxiWorldDomain.setGoal(3, 5);
-
-	    for (int j = 1; j <= TaxiWorldDomain.MAXPASS; j++) {
-		TaxiWorldDomain.setPassenger(s, j, passPos[j - 1][0],
-			passPos[j - 1][1]);
-	    }
-
-	    EpisodeAnalysis analyzer = new EpisodeAnalysis();
-	    analyzer = Q.runLearningEpisodeFrom(s);
-	    cumul += analyzer.numTimeSteps();
-	    cumulR += ExperimentUtils.sum(analyzer.rewardSequence);
-	    if (log) {
-		bS.write((i + 1) + "," + cumul + "\n");
-		bR.write((i + 1) + "," + cumulR + "\n");
-	    }
-	    cumulArr[i] = cumul;
-	}
-	if (log) {
-	    bS.close();
-	    bR.close();
-	}
-
-	return cumulArr;
-    }
-
-    /**
-     * Generates a random options defined over a random chunk of the state space
-     * 
-     * @param hf
-     * @param actionSpace
-     * @param stateSpace
-     * @return a AbstractedOption randomly initialized
-     */
-    public static AbstractedOption generateRandomOption(StateHashFactory hf,
-	    List<Action> actionSpace, Set<StateHashTuple> stateSpace) {
-	Map<StateHashTuple, GroundedAction> policy = new HashMap<StateHashTuple, GroundedAction>();
-	Random rand = new Random();
-	int count = 0;
-	int max = rand.nextInt((stateSpace.size()));
-
-	// Samples from the state space
-	for (StateHashTuple s : stateSpace) {
-	    if (count >= max) {
-		break;
-	    }
-	    policy.put(
-		    s,
-		    new GroundedAction(actionSpace.get(rand.nextInt(actionSpace
-			    .size())), ""));
-	    count++;
-	}
-
-	System.out.println(count);
-	System.out.println(stateSpace.size());
-	return new AbstractedOption(hf, policy,
-		TaxiWorldDomain.DOMAIN.getActions(), 0., "random");
-    }
-
-    /**
-     * This method generates an option to have the agent take a cyclic path in
-     * the TaxiWorldDomain. Acts as a sanity check to make sure that options
-     * wont cycle forever
-     * 
-     * @param hf
-     * @param actionSpace
-     * @param stateSpace
-     * @return an option representing a cyclic path
-     */
-    public static AbstractedOption generateCyclicOption(StateHashFactory hf,
-	    List<Action> actionSpace, Set<StateHashTuple> stateSpace) {
-	Map<StateHashTuple, GroundedAction> policy = new HashMap<StateHashTuple, GroundedAction>();
-	Action n = null;
-	Action s = null;
-	Action e = null;
-	Action w = null;
-	for (Action a : actionSpace) {
-	    if (a.getName().equals(TaxiWorldDomain.ACTIONNORTH)) {
-		n = a;
-	    } else if (a.getName().equals(TaxiWorldDomain.ACTIONSOUTH)) {
-		s = a;
-	    } else if (a.getName().equals(TaxiWorldDomain.ACTIONEAST)) {
-		e = a;
-	    } else if (a.getName().equals(TaxiWorldDomain.ACTIONWEST)) {
-		w = a;
-	    }
-	}
-
-	if (n == null || s == null || e == null || w == null) {
-	    throw new NullPointerException(
-		    "Action space doesn't define the correct actions for this domain.");
-	}
-	// (1, 5) -> e; (2, 5) -> n; (2, 6) -> w; (1,6) -> s
-	for (StateHashTuple st : stateSpace) {
-	    int x = st.s.getFirstObjectOfClass(TaxiWorldDomain.CLASSAGENT)
-		    .getDiscValForAttribute(TaxiWorldDomain.ATTX);
-	    int y = st.s.getFirstObjectOfClass(TaxiWorldDomain.CLASSAGENT)
-		    .getDiscValForAttribute(TaxiWorldDomain.ATTY);
-	    if (x == 1 && y == 5) {
-		policy.put(st, new GroundedAction(e, ""));
-	    } else if (x == 2 && y == 5) {
-		policy.put(st, new GroundedAction(n, ""));
-	    } else if (x == 2 && y == 6) {
-		policy.put(st, new GroundedAction(w, ""));
-	    } else if (x == 1 && y == 6) {
-		policy.put(st, new GroundedAction(s, ""));
-	    }
-	}
-
-	return new AbstractedOption(hf, policy,
-		TaxiWorldDomain.DOMAIN.getActions(), 0., "cyclic");
-    }
-
-    public static List<PolicyBlocksPolicy> driveBaseLearning(
-	    StateHashFactory hf, int[][][] positions, int episodes,
-	    double epsilon, String basepath) throws IOException {
-	List<PolicyBlocksPolicy> toMerge = new ArrayList<PolicyBlocksPolicy>();
-	int c = 0;
-
-	for (int[][] passengers : positions) {
-	    c++;
-	    long time = System.currentTimeMillis();
-	    TaxiWorldDomain.MAXPASS = passengers.length;
-	    new TaxiWorldDomain().generateDomain();
-	    PolicyBlocksPolicy policy = new PolicyBlocksPolicy(epsilon);
-	    System.out.println("Starting policy " + c + ": MAXPASS="
-		    + TaxiWorldDomain.MAXPASS);
-	    System.out.println(runTaxiLearning(policy, hf, passengers,
-		    episodes, basepath + c, false)[episodes - 1]);
-	    System.out.println("Finished policy: " + c + " in "
-		    + (System.currentTimeMillis() - time) / 1000.0
-		    + " seconds.");
-	    toMerge.add(policy);
-	}
-
-	return toMerge;
-    }
-
-    public static void main(String args[]) throws IOException {
-	String path = "/home/nick/burlap-stuff/taxi/1pass/";
-	for (int i = 1; i <= 20; i++) {
-	    String oldPath = path;
-	    path = path + i + "/";
-	    driver(path, 1);
-	    path = oldPath;
-	}
-
-	System.gc();
-	path = "/home/nick/burlap-stuff/taxi/2pass/";
-	for (int i = 1; i <= 20; i++) {
-	    String oldPath = path;
-	    path = path + i + "/";
-	    driver(path, 2);
-	    path = oldPath;
-	}
-
-	System.gc();
-	path = "/home/nick/burlap-stuff/taxi/3pass/";
-	for (int i = 1; i <= 20; i++) {
-	    String oldPath = path;
-	    path = path + i + "/";
-	    driver(path, 3);
-	    path = oldPath;
-	}
-	
-	System.gc();
-	path = "/home/nick/burlap-stuff/taxi/4pass/";
-	for (int i = 1; i <= 20; i++) {
-	    String oldPath = path;
-	    path = path + i + "/";
-	    driver(path, 4);
-	    path = oldPath;
-	}
-	
-	System.gc();
-	path = "/home/nick/burlap-stuff/taxi/5pass/";
-	for (int i = 1; i <= 20; i++) {
-	    String oldPath = path;
-	    path = path + i + "/";
-	    driver(path, 5);
-	    path = oldPath;
-	}
-    }
-
-    public static void driver(String path, int targetPassNum)
-	    throws IOException {
-	TaxiWorldDomain.MAXPASS = 3;
-	int max = TaxiWorldDomain.MAXPASS;
-	new TaxiWorldDomain().generateDomain();
-	DiscreteStateHashFactory hf = new DiscreteStateHashFactory();
-	hf.setAttributesForClass(
-		TaxiWorldDomain.CLASSAGENT,
-		TaxiWorldDomain.DOMAIN
-			.getObjectClass(TaxiWorldDomain.CLASSAGENT).attributeList);
-	hf.setAttributesForClass(
-		TaxiWorldDomain.CLASSPASS,
-		TaxiWorldDomain.DOMAIN
-			.getObjectClass(TaxiWorldDomain.CLASSPASS).attributeList);
+package domain.experiments;
+
+import java.io.BufferedWriter;
+import java.io.File;
+import java.io.FileWriter;
+import java.io.IOException;
+import java.util.ArrayList;
+import java.util.HashMap;
+import java.util.List;
+import java.util.Map;
+import java.util.Map.Entry;
+import java.util.Random;
+import java.util.Set;
+
+import domain.taxiworld.TaxiWorldDomain;
+import burlap.behavior.policyblocks.AbstractedOption;
+import burlap.behavior.policyblocks.AbstractedPolicy;
+import burlap.behavior.policyblocks.PolicyBlocksPolicy;
+import burlap.behavior.singleagent.EpisodeAnalysis;
+import burlap.behavior.singleagent.learning.tdmethods.QLearning;
+import burlap.behavior.singleagent.options.Option;
+import burlap.behavior.statehashing.DiscreteStateHashFactory;
+import burlap.behavior.statehashing.StateHashFactory;
+import burlap.behavior.statehashing.StateHashTuple;
+import burlap.oomdp.core.State;
+import burlap.oomdp.singleagent.Action;
+import burlap.oomdp.singleagent.GroundedAction;
+
+public class TaxiWorldExperiment {
+    public static long[] runTaxiLearning(PolicyBlocksPolicy policy,
+	    StateHashFactory hf, int[][] passPos, int episodes,
+	    String filepath, boolean log) throws IOException {
+	return runTaxiLearning(policy, hf, passPos, new ArrayList<Option>(),
+		episodes, filepath, log);
+    }
+
+    public static long[] runTaxiLearning(PolicyBlocksPolicy policy,
+	    StateHashFactory hf, int[][] passPos, Option o, int episodes,
+	    String filepath, boolean log) throws IOException {
+	List<Option> os = new ArrayList<Option>();
+	os.add(o);
+	return runTaxiLearning(policy, hf, passPos, os, episodes, filepath, log);
+    }
+
+    public static long[] runTaxiLearning(PolicyBlocksPolicy policy,
+	    StateHashFactory hf, int[][] passPos, List<? extends Option> os,
+	    int episodes, String filepath, boolean log) throws IOException {
+	TaxiWorldDomain.MAXPASS = passPos.length;
+	QLearning Q = new QLearning(TaxiWorldDomain.DOMAIN, TaxiWorldDomain.rf,
+		TaxiWorldDomain.tf, TaxiWorldDomain.DISCOUNTFACTOR, hf,
+		TaxiWorldDomain.GAMMA, TaxiWorldDomain.LEARNINGRATE,
+		Integer.MAX_VALUE);
+
+	State s = TaxiWorldDomain.getCleanState();
+	Q.setLearningPolicy(policy);
+	policy.setPlanner(Q);
+
+	for (Option o : os) {
+	    Q.addNonDomainReferencedAction(o);
+	}
+
+	BufferedWriter bS = null;
+	BufferedWriter bR = null;
+	if (log) {
+	    File fS = new File(filepath + "-Steps.csv");
+	    File fR = new File(filepath + "-Reward.csv");
+	    bS = new BufferedWriter(new FileWriter(fS));
+	    bR = new BufferedWriter(new FileWriter(fR));
+	    bS.write("Episode,Steps\n");
+	    bR.write("Episode,Reward\n");
+	}
+	long[] cumulArr = new long[episodes];
+	long cumul = 0;
+	long cumulR = 0;
+
+	for (int i = 0; i < episodes; i++) {
+	    TaxiWorldDomain.setAgent(s, 4, 5);
+	    TaxiWorldDomain.setGoal(3, 5);
+
+	    for (int j = 1; j <= TaxiWorldDomain.MAXPASS; j++) {
+		TaxiWorldDomain.setPassenger(s, j, passPos[j - 1][0],
+			passPos[j - 1][1]);
+	    }
+
+	    EpisodeAnalysis analyzer = new EpisodeAnalysis();
+	    analyzer = Q.runLearningEpisodeFrom(s);
+	    cumul += analyzer.numTimeSteps();
+	    cumulR += ExperimentUtils.sum(analyzer.rewardSequence);
+	    if (log) {
+		bS.write((i + 1) + "," + cumul + "\n");
+		bR.write((i + 1) + "," + cumulR + "\n");
+	    }
+	    cumulArr[i] = cumul;
+	}
+	if (log) {
+	    bS.close();
+	    bR.close();
+	}
+
+	return cumulArr;
+    }
+
+    /**
+     * Generates a random options defined over a random chunk of the state space
+     * 
+     * @param hf
+     * @param actionSpace
+     * @param stateSpace
+     * @return a AbstractedOption randomly initialized
+     */
+    public static AbstractedOption generateRandomOption(StateHashFactory hf,
+	    List<Action> actionSpace, Set<StateHashTuple> stateSpace) {
+	Map<StateHashTuple, GroundedAction> policy = new HashMap<StateHashTuple, GroundedAction>();
+	Random rand = new Random();
+	int count = 0;
+	int max = rand.nextInt((stateSpace.size()));
+
+	// Samples from the state space
+	for (StateHashTuple s : stateSpace) {
+	    if (count >= max) {
+		break;
+	    }
+	    policy.put(
+		    s,
+		    new GroundedAction(actionSpace.get(rand.nextInt(actionSpace
+			    .size())), ""));
+	    count++;
+	}
+
+	System.out.println(count);
+	System.out.println(stateSpace.size());
+	return new AbstractedOption(hf, policy,
+		TaxiWorldDomain.DOMAIN.getActions(), 0., "random");
+    }
+
+    /**
+     * This method generates an option to have the agent take a cyclic path in
+     * the TaxiWorldDomain. Acts as a sanity check to make sure that options
+     * wont cycle forever
+     * 
+     * @param hf
+     * @param actionSpace
+     * @param stateSpace
+     * @return an option representing a cyclic path
+     */
+    public static AbstractedOption generateCyclicOption(StateHashFactory hf,
+	    List<Action> actionSpace, Set<StateHashTuple> stateSpace) {
+	Map<StateHashTuple, GroundedAction> policy = new HashMap<StateHashTuple, GroundedAction>();
+	Action n = null;
+	Action s = null;
+	Action e = null;
+	Action w = null;
+	for (Action a : actionSpace) {
+	    if (a.getName().equals(TaxiWorldDomain.ACTIONNORTH)) {
+		n = a;
+	    } else if (a.getName().equals(TaxiWorldDomain.ACTIONSOUTH)) {
+		s = a;
+	    } else if (a.getName().equals(TaxiWorldDomain.ACTIONEAST)) {
+		e = a;
+	    } else if (a.getName().equals(TaxiWorldDomain.ACTIONWEST)) {
+		w = a;
+	    }
+	}
+
+	if (n == null || s == null || e == null || w == null) {
+	    throw new NullPointerException(
+		    "Action space doesn't define the correct actions for this domain.");
+	}
+	// (1, 5) -> e; (2, 5) -> n; (2, 6) -> w; (1,6) -> s
+	for (StateHashTuple st : stateSpace) {
+	    int x = st.s.getFirstObjectOfClass(TaxiWorldDomain.CLASSAGENT)
+		    .getDiscValForAttribute(TaxiWorldDomain.ATTX);
+	    int y = st.s.getFirstObjectOfClass(TaxiWorldDomain.CLASSAGENT)
+		    .getDiscValForAttribute(TaxiWorldDomain.ATTY);
+	    if (x == 1 && y == 5) {
+		policy.put(st, new GroundedAction(e, ""));
+	    } else if (x == 2 && y == 5) {
+		policy.put(st, new GroundedAction(n, ""));
+	    } else if (x == 2 && y == 6) {
+		policy.put(st, new GroundedAction(w, ""));
+	    } else if (x == 1 && y == 6) {
+		policy.put(st, new GroundedAction(s, ""));
+	    }
+	}
+
+	return new AbstractedOption(hf, policy,
+		TaxiWorldDomain.DOMAIN.getActions(), 0., "cyclic");
+    }
+
+    public static List<PolicyBlocksPolicy> driveBaseLearning(
+	    StateHashFactory hf, int[][][] positions, int episodes,
+	    double epsilon, String basepath) throws IOException {
+	List<PolicyBlocksPolicy> toMerge = new ArrayList<PolicyBlocksPolicy>();
+	int c = 0;
+
+	for (int[][] passengers : positions) {
+	    c++;
+	    long time = System.currentTimeMillis();
+	    TaxiWorldDomain.MAXPASS = passengers.length;
+	    new TaxiWorldDomain().generateDomain();
+	    PolicyBlocksPolicy policy = new PolicyBlocksPolicy(epsilon);
+	    System.out.println("Starting policy " + c + ": MAXPASS="
+		    + TaxiWorldDomain.MAXPASS);
+	    System.out.println(runTaxiLearning(policy, hf, passengers,
+		    episodes, basepath + c, false)[episodes - 1]);
+	    System.out.println("Finished policy: " + c + " in "
+		    + (System.currentTimeMillis() - time) / 1000.0
+		    + " seconds.");
+	    toMerge.add(policy);
+	}
+
+	return toMerge;
+    }
+
+    public static void main(String args[]) throws IOException {
+	String path = "/home/nick/burlap-stuff/taxi/1pass/";
+	for (int i = 1; i <= 1; i++) {
+	    String oldPath = path;
+	    path = path + i + "/";
+	    driver(path, 1);
+	    path = oldPath;
+	}
+
+	/*
+	System.gc();
+	path = "/home/nick/burlap-stuff/taxi/2pass/";
+	for (int i = 1; i <= 20; i++) {
+	    String oldPath = path;
+	    path = path + i + "/";
+	    driver(path, 2);
+	    path = oldPath;
+	}
+
+	System.gc();
+	path = "/home/nick/burlap-stuff/taxi/3pass/";
+	for (int i = 1; i <= 20; i++) {
+	    String oldPath = path;
+	    path = path + i + "/";
+	    driver(path, 3);
+	    path = oldPath;
+	}
+	
+	System.gc();
+	path = "/home/nick/burlap-stuff/taxi/4pass/";
+	for (int i = 1; i <= 20; i++) {
+	    String oldPath = path;
+	    path = path + i + "/";
+	    driver(path, 4);
+	    path = oldPath;
+	}
+	
+	System.gc();
+	path = "/home/nick/burlap-stuff/taxi/5pass/";
+	for (int i = 1; i <= 20; i++) {
+	    String oldPath = path;
+	    path = path + i + "/";
+	    driver(path, 5);
+	    path = oldPath;
+	}
+	*/
+    }
+
+    public static void driver(String path, int targetPassNum)
+	    throws IOException {
+	TaxiWorldDomain.MAXPASS = 3;
+	int max = TaxiWorldDomain.MAXPASS;
+	new TaxiWorldDomain().generateDomain();
+	DiscreteStateHashFactory hf = new DiscreteStateHashFactory();
+	hf.setAttributesForClass(
+		TaxiWorldDomain.CLASSAGENT,
+		TaxiWorldDomain.DOMAIN
+			.getObjectClass(TaxiWorldDomain.CLASSAGENT).attributeList);
+	hf.setAttributesForClass(
+		TaxiWorldDomain.CLASSPASS,
+		TaxiWorldDomain.DOMAIN
+			.getObjectClass(TaxiWorldDomain.CLASSPASS).attributeList);
 	double epsilon = 0.5;
-<<<<<<< HEAD
 	int episodes = 5000;
-=======
-	int episodes = 10000;
->>>>>>> 10142780
-	long startTime = System.currentTimeMillis();
-	// Offset must always be one, or there will be value errors with
-	// ATTCARRY
-	// MAXPASS must never be set higher than max, ATTCARRY will have issues
-	// as well
-	// If MAXPASS must be set higher, the domain must be regenerated
-
-	int[][][] passengers = new int[10][][];
-	for (int i = 0; i < 10; i++) {
-	    int j = new Random().nextInt(max) + 1;
-	    TaxiWorldDomain.MAXPASS = j;
-	    new TaxiWorldDomain().generateDomain();
-	    int[][] pass = TaxiWorldDomain
-		    .getRandomSpots(TaxiWorldDomain.MAXPASS);
-	    passengers[i] = pass;
-	}
-
-	List<PolicyBlocksPolicy> toMerge = driveBaseLearning(hf, passengers,
-		episodes, epsilon, path);
-	long uTime = System.currentTimeMillis();
-	int depth = 3;
-	System.out.println("Starting union merge with depth " + depth + ".");
-	List<Entry<AbstractedPolicy, Double>> merged = AbstractedPolicy
-		.powerMerge(hf, toMerge, depth, Integer.MAX_VALUE);
-	System.out
-		.println("Finished union merge; took "
-			+ ((System.currentTimeMillis() - uTime) / 60000.0)
-			+ " minutes");
-
-	System.out.println(merged.size() + " options generated.");
-	List<AbstractedOption> ops = new ArrayList<AbstractedOption>();
-	int numOptions = 1;
-	// TODO maybe add a heuristic for only letting in options that score
-	// above a threshold (e.g. >= 0.3)
-	for (int i = 0; i < numOptions; i++) {
-	    System.out.println("Option number " + (i + 1) + " of size "
-		    + merged.get(i).getKey().size() + " and score "
-		    + merged.get(i).getValue() + " added.");
-	    ops.add(new AbstractedOption(hf,
-		    merged.get(i).getKey().getPolicy(), TaxiWorldDomain.DOMAIN
-			    .getActions(), 0., "" + i));
-	}
-	
-	long lTime = System.currentTimeMillis();
-	TaxiWorldDomain.MAXPASS = targetPassNum;
-	new TaxiWorldDomain().generateDomain();
-	int[][] targetPasses = new int[][] { { 9, 2 }, { 11, 10 }, { 6, 7 },
-		{ 1, 6 }, { 10, 5 } };
-	int[][] targetPass = new int[TaxiWorldDomain.MAXPASS][2];
-	for (int i = 0; i < TaxiWorldDomain.MAXPASS; i++) {
-	    targetPass[i][0] = targetPasses[i][0];
-	    targetPass[i][1] = targetPasses[i][1];
-	    System.out.print("(" + targetPass[i][0] + ", " + targetPass[i][1]
-		    + ") ");
-	}
-	System.out.println();
-
-	PolicyBlocksPolicy pmodalP = new PolicyBlocksPolicy(epsilon);
-	String name = "P-MODAL";
-	System.out.println("Starting policy " + name + ": MAXPASS="
-		+ TaxiWorldDomain.MAXPASS);
-	System.out.println(runTaxiLearning(pmodalP, hf, targetPass, ops,
-		episodes, path + name, true)[episodes - 1]);
-	System.out.println("Finished policy: " + name + " in "
-		+ (System.currentTimeMillis() - lTime) / 1000.0 + " seconds.");
-	lTime = System.currentTimeMillis();
-	// TODO Experiments: Q-learning; Find what number of options is optimal;
-	// Find what number of source policies is optimal; SARSA(\); Random
-	// Option; Hand Crafted Option; Flat Policy Option
-
-	PolicyBlocksPolicy qlearnP = new PolicyBlocksPolicy(epsilon);
-	name = "Q-Learning";
-	System.out.println("Starting policy " + name + ": MAXPASS="
-		+ TaxiWorldDomain.MAXPASS);
-	System.out.println(runTaxiLearning(qlearnP, hf, targetPass, episodes,
-		path + name, true)[episodes - 1]);
-	System.out.println("Finished policy: " + name + " in "
-		+ (System.currentTimeMillis() - lTime) / 1000.0 + " seconds.");
-	lTime = System.currentTimeMillis();
-
-	PolicyBlocksPolicy randomP = new PolicyBlocksPolicy(epsilon);
-	name = "Random Option";
-	System.out.println("Starting policy " + name + ": MAXPASS="
-		+ TaxiWorldDomain.MAXPASS);
-	System.out
-		.println(runTaxiLearning(
-			randomP,
-			hf,
-			targetPass,
-			generateRandomOption(hf,
-				TaxiWorldDomain.DOMAIN.getActions(),
-				qlearnP.policy.keySet()), episodes, path + name, true)[episodes - 1]);
-	System.out.println("Finished policy: " + name + " in "
-		+ (System.currentTimeMillis() - lTime) / 1000.0 + " seconds.");
-	lTime = System.currentTimeMillis();
-
-	AbstractedOption qO = new AbstractedOption(hf, qlearnP.policy,
-		TaxiWorldDomain.DOMAIN.getActions(), "crafted");
-	PolicyBlocksPolicy craftP = new PolicyBlocksPolicy(epsilon);
-	name = "Handcrafted";
-	System.out.println("Starting policy " + name + ": MAXPASS="
-		+ TaxiWorldDomain.MAXPASS);
-	System.out.println(runTaxiLearning(craftP, hf, targetPass, qO,
-		episodes, path + name, true)[episodes - 1]);
-	System.out.println("Finished policy: " + name + " in "
-		+ (System.currentTimeMillis() - lTime) / 1000.0 + " seconds.");
-	lTime = System.currentTimeMillis();
-	
-	List<AbstractedOption> top = new ArrayList<AbstractedOption>();
-	int k = 1;
-	for (PolicyBlocksPolicy merge: toMerge) {
-	    top.add(new AbstractedOption(hf, merge.policy, TaxiWorldDomain.DOMAIN.getActions(), 0.1, "TOP" + k));
-	    k++;
-	}
-	PolicyBlocksPolicy topP = new PolicyBlocksPolicy(epsilon);
-	name = "TOP";
-	System.out.println("Starting policy " + name + ": MAXPASS="
-		+ TaxiWorldDomain.MAXPASS);
-	System.out.println(runTaxiLearning(
-		topP,
-		hf,
-		targetPass,
-		top, episodes, path + name
-			+ ".csv")[episodes - 1]);
-	System.out.println("Finished policy: " + name + " in "
-		+ (System.currentTimeMillis() - lTime) / 1000.0 + " seconds.");
-	lTime = System.currentTimeMillis();
-
-	System.out.println("Experiment finished. Took a total of "
-		+ ((System.currentTimeMillis() - startTime) / 60000.0)
-		+ " minutes.");
-    }
-}
+	long startTime = System.currentTimeMillis();
+	// Offset must always be one, or there will be value errors with
+	// ATTCARRY
+	// MAXPASS must never be set higher than max, ATTCARRY will have issues
+	// as well
+	// If MAXPASS must be set higher, the domain must be regenerated
+
+	int[][][] passengers = new int[10][][];
+	for (int i = 0; i < 10; i++) {
+	    int j = new Random().nextInt(max) + 1;
+	    TaxiWorldDomain.MAXPASS = j;
+	    new TaxiWorldDomain().generateDomain();
+	    int[][] pass = TaxiWorldDomain
+		    .getRandomSpots(TaxiWorldDomain.MAXPASS);
+	    passengers[i] = pass;
+	}
+
+	List<PolicyBlocksPolicy> toMerge = driveBaseLearning(hf, passengers,
+		episodes, epsilon, path);
+	long uTime = System.currentTimeMillis();
+	int depth = 3;
+	System.out.println("Starting union merge with depth " + depth + ".");
+	List<Entry<AbstractedPolicy, Double>> merged = AbstractedPolicy
+		.powerMerge(hf, toMerge, depth, Integer.MAX_VALUE);
+	System.out
+		.println("Finished union merge; took "
+			+ ((System.currentTimeMillis() - uTime) / 60000.0)
+			+ " minutes");
+
+	System.out.println(merged.size() + " options generated.");
+	List<AbstractedOption> ops = new ArrayList<AbstractedOption>();
+	int numOptions = 1;
+	// TODO maybe add a heuristic for only letting in options that score
+	// above a threshold (e.g. >= 0.3)
+	for (int i = 0; i < numOptions; i++) {
+	    System.out.println("Option number " + (i + 1) + " of size "
+		    + merged.get(i).getKey().size() + " and score "
+		    + merged.get(i).getValue() + " added.");
+	    ops.add(new AbstractedOption(hf,
+		    merged.get(i).getKey().getPolicy(), TaxiWorldDomain.DOMAIN
+			    .getActions(), 0., "" + i));
+	}
+	
+	long lTime = System.currentTimeMillis();
+	TaxiWorldDomain.MAXPASS = targetPassNum;
+	new TaxiWorldDomain().generateDomain();
+	int[][] targetPasses = new int[][] { { 9, 2 }, { 11, 10 }, { 6, 7 },
+		{ 1, 6 }, { 10, 5 } };
+	int[][] targetPass = new int[TaxiWorldDomain.MAXPASS][2];
+	for (int i = 0; i < TaxiWorldDomain.MAXPASS; i++) {
+	    targetPass[i][0] = targetPasses[i][0];
+	    targetPass[i][1] = targetPasses[i][1];
+	    System.out.print("(" + targetPass[i][0] + ", " + targetPass[i][1]
+		    + ") ");
+	}
+	System.out.println();
+
+	PolicyBlocksPolicy pmodalP = new PolicyBlocksPolicy(epsilon);
+	String name = "P-MODAL";
+	System.out.println("Starting policy " + name + ": MAXPASS="
+		+ TaxiWorldDomain.MAXPASS);
+	System.out.println(runTaxiLearning(pmodalP, hf, targetPass, ops,
+		episodes, path + name, true)[episodes - 1]);
+	System.out.println("Finished policy: " + name + " in "
+		+ (System.currentTimeMillis() - lTime) / 1000.0 + " seconds.");
+	lTime = System.currentTimeMillis();
+	// TODO Experiments: Q-learning; Find what number of options is optimal;
+	// Find what number of source policies is optimal; SARSA(\); Random
+	// Option; Hand Crafted Option; Flat Policy Option
+
+	PolicyBlocksPolicy qlearnP = new PolicyBlocksPolicy(epsilon);
+	name = "Q-Learning";
+	System.out.println("Starting policy " + name + ": MAXPASS="
+		+ TaxiWorldDomain.MAXPASS);
+	System.out.println(runTaxiLearning(qlearnP, hf, targetPass, episodes,
+		path + name, true)[episodes - 1]);
+	System.out.println("Finished policy: " + name + " in "
+		+ (System.currentTimeMillis() - lTime) / 1000.0 + " seconds.");
+	lTime = System.currentTimeMillis();
+
+	PolicyBlocksPolicy randomP = new PolicyBlocksPolicy(epsilon);
+	name = "Random Option";
+	System.out.println("Starting policy " + name + ": MAXPASS="
+		+ TaxiWorldDomain.MAXPASS);
+	System.out
+		.println(runTaxiLearning(
+			randomP,
+			hf,
+			targetPass,
+			generateRandomOption(hf,
+				TaxiWorldDomain.DOMAIN.getActions(),
+				qlearnP.policy.keySet()), episodes, path + name, true)[episodes - 1]);
+	System.out.println("Finished policy: " + name + " in "
+		+ (System.currentTimeMillis() - lTime) / 1000.0 + " seconds.");
+	lTime = System.currentTimeMillis();
+
+	AbstractedOption qO = new AbstractedOption(hf, qlearnP.policy,
+		TaxiWorldDomain.DOMAIN.getActions(), 0., "crafted");
+	PolicyBlocksPolicy craftP = new PolicyBlocksPolicy(epsilon);
+	name = "Handcrafted";
+	System.out.println("Starting policy " + name + ": MAXPASS="
+		+ TaxiWorldDomain.MAXPASS);
+	System.out.println(runTaxiLearning(craftP, hf, targetPass, qO,
+		episodes, path + name, true)[episodes - 1]);
+	System.out.println("Finished policy: " + name + " in "
+		+ (System.currentTimeMillis() - lTime) / 1000.0 + " seconds.");
+	lTime = System.currentTimeMillis();
+	
+	List<AbstractedOption> top = new ArrayList<AbstractedOption>();
+	int k = 1;
+	for (PolicyBlocksPolicy merge: toMerge) {
+	    top.add(new AbstractedOption(hf, merge.policy, TaxiWorldDomain.DOMAIN.getActions(), 0.1, "TOP" + k));
+	    k++;
+	}
+	PolicyBlocksPolicy topP = new PolicyBlocksPolicy(epsilon);
+	name = "TOP";
+	System.out.println("Starting policy " + name + ": MAXPASS="
+		+ TaxiWorldDomain.MAXPASS);
+	System.out.println(runTaxiLearning(
+		topP,
+		hf,
+		targetPass, top, episodes, path + name
+			+ ".csv", true)[episodes - 1]);
+	System.out.println("Finished policy: " + name + " in "
+		+ (System.currentTimeMillis() - lTime) / 1000.0 + " seconds.");
+	lTime = System.currentTimeMillis();
+
+	System.out.println("Experiment finished. Took a total of "
+		+ ((System.currentTimeMillis() - startTime) / 60000.0)
+		+ " minutes.");
+    }
+}